--- conflicted
+++ resolved
@@ -9,11 +9,7 @@
 
 from pyobjc_setup import setup
 
-<<<<<<< HEAD
-VERSION = "6.2.2"
-=======
 VERSION = '7.1'
->>>>>>> 38a42c7d
 
 setup(
     name="pyobjc-framework-DiscRecordingUI",
