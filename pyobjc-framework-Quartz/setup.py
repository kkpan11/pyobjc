--- conflicted
+++ resolved
@@ -53,11 +53,7 @@
     if os.path.exists(os.path.join("Lib/Quartz", fn, "__init__.py"))
 ]
 
-<<<<<<< HEAD
-VERSION = "6.2.2"
-=======
 VERSION = '7.1'
->>>>>>> 38a42c7d
 
 setup(
     name="pyobjc-framework-Quartz",
