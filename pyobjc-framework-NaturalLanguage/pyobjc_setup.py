"""
Generic setup.py file for PyObjC framework wrappers.

This file should only be changed in pyobjc-core and then copied
to all framework wrappers.
"""

__all__ = ("setup", "Extension", "Command")

import sys
from pkg_resources import Distribution

try:
    import setuptools

except ImportError:
    print("This package requires setuptools to build")
    sys.exit(1)

from setuptools.command import test
from setuptools.command import egg_info
from setuptools.command import build_py
from distutils.sysconfig import get_config_var, get_config_vars

from distutils import log
import shlex


class oc_build_py(build_py.build_py):
    def build_packages(self):
        log.info("overriding build_packages to copy PyObjCTest")
        p = self.packages
        self.packages = list(self.packages) + ["PyObjCTest"]
        try:
            build_py.build_py.build_packages(self)
        finally:
            self.packages = p


from pkg_resources import working_set, normalize_path, add_activation_listener, require
from distutils.errors import DistutilsPlatformError, DistutilsError

REPO_NAME = "pyobjc"


class oc_egg_info(egg_info.egg_info):
    def run(self):
        egg_info.egg_info.run(self)

        path = os.path.join(self.egg_info, "PKG-INFO")
        with open(path, "a+") as fp:
            fp.write(
                "Project-URL: Documentation, https://%s.readthedocs.io/en/latest/\n"
                % (REPO_NAME,)
            )
            fp.write(
                "Project-URL: Issue tracker, https://bitbucket.org/ronaldoussoren/%s/issues?status=new&status=open\n"
                % (REPO_NAME,)
            )


class oc_test(test.test):
    description = "run test suite"
    user_options = [("verbosity=", None, "print what tests are run")]

    def initialize_options(self):
        test.test.initialize_options(self)
        self.verbosity = "1"

    def finalize_options(self):
        test.test.finalize_options(self)
        if isinstance(self.verbosity, str):
            self.verbosity = int(self.verbosity)

    def cleanup_environment(self):
        from pkg_resources import add_activation_listener

        add_activation_listener(lambda dist: dist.activate())

        ei_cmd = self.get_finalized_command("egg_info")
        egg_name = ei_cmd.egg_name.replace("-", "_")

        to_remove = []
        for dirname in sys.path:
            bn = os.path.basename(dirname)
            if bn.startswith(egg_name + "-"):
                to_remove.append(dirname)

        for dirname in to_remove:
            log.info("removing installed %r from sys.path before testing" % (dirname,))
            sys.path.remove(dirname)

        working_set.__init__()

    def add_project_to_sys_path(self):
        from pkg_resources import normalize_path, add_activation_listener
        from pkg_resources import working_set, require

        self.reinitialize_command("egg_info")
        self.run_command("egg_info")
        self.reinitialize_command("build_ext", inplace=1)
        self.run_command("build_ext")

        self.__old_path = sys.path[:]
        self.__old_modules = sys.modules.copy()

        if "PyObjCTools" in sys.modules:
            del sys.modules["PyObjCTools"]

        ei_cmd = self.get_finalized_command("egg_info")
        sys.path.insert(0, normalize_path(ei_cmd.egg_base))
        sys.path.insert(1, os.path.dirname(__file__))

        add_activation_listener(lambda dist: dist.activate())
        working_set.__init__()
        require("%s==%s" % (ei_cmd.egg_name, ei_cmd.egg_version))

    def remove_from_sys_path(self):
        from pkg_resources import working_set

        sys.path[:] = self.__old_path
        sys.modules.clear()
        sys.modules.update(self.__old_modules)
        working_set.__init__()

    def run(self):
        import unittest
        import time

        # Ensure that build directory is on sys.path (py3k)
        import sys

        self.cleanup_environment()
        self.add_project_to_sys_path()

        import PyObjCTools.TestSupport as modo

        from pkg_resources import EntryPoint

        loader_ep = EntryPoint.parse("x=" + self.test_loader)
        loader_class = loader_ep.resolve()

        import warnings

        warnings.simplefilter("error")

        try:
            meta = self.distribution.metadata
            name = meta.get_name()
            test_pkg = name + "_tests"

            time_before = time.time()
            suite = loader_class().loadTestsFromName(self.distribution.test_suite)

            runner = unittest.TextTestRunner(verbosity=self.verbosity)
            result = runner.run(suite)

            time_after = time.time()

            # Print out summary. This is a structured format that
            # should make it easy to use this information in scripts.
            summary = dict(
                count=result.testsRun,
                fails=len(result.failures),
                errors=len(result.errors),
                xfails=len(getattr(result, "expectedFailures", [])),
                xpass=len(getattr(result, "unexpectedSuccesses", [])),
                skip=len(getattr(result, "skipped", [])),
                testSeconds=(time_after - time_before),
            )
            print("SUMMARY: %s" % (summary,))
            if not result.wasSuccessful():
                raise DistutilsError("some tests failed")

        finally:
            self.remove_from_sys_path()


from setuptools import setup as _setup, Extension as _Extension, Command
from distutils.command import build, install
from setuptools.command import develop, test, build_ext, install_lib
import pkg_resources
import shutil
import os
import subprocess
import plistlib
import sys

CLASSIFIERS = list(
    filter(
        None,
        """
Development Status :: 5 - Production/Stable
Environment :: Console
Environment :: MacOS X :: Cocoa
Intended Audience :: Developers
License :: OSI Approved :: MIT License
Natural Language :: English
Operating System :: MacOS :: MacOS X
Programming Language :: Python
Programming Language :: Python :: 2
Programming Language :: Python :: 2.7
Programming Language :: Python :: 3
Programming Language :: Python :: 3.4
Programming Language :: Python :: 3.5
Programming Language :: Python :: 3.6
Programming Language :: Python :: 3.7
Programming Language :: Python :: Implementation :: CPython
Programming Language :: Objective C
Topic :: Software Development :: Libraries :: Python Modules
Topic :: Software Development :: User Interfaces
""".splitlines(),
    )
)


def get_os_level():
    pl = plistlib.readPlist("/System/Library/CoreServices/SystemVersion.plist")
    v = pl["ProductVersion"]
    return ".".join(v.split(".")[:2])


def get_sdk_level():
    cflags = get_config_var("CFLAGS")
    cflags = shlex.split(cflags)
    for i, val in enumerate(cflags):
        if val == "-isysroot":
            sdk = cflags[i + 1]
            break
    else:
        return None

    if sdk == "/":
        return get_os_level()

    sdk = os.path.basename(sdk)
    assert sdk.startswith("MacOSX")
    assert sdk.endswith(".sdk")
    return sdk[6:-4]


class pyobjc_install_lib(install_lib.install_lib):
    def get_exclusions(self):
        result = install_lib.install_lib.get_exclusions(self)
        if hasattr(install_lib, "_install_lib"):
            outputs = install_lib._install_lib.get_outputs(self)
        else:
            outputs = install_lib.orig.install_lib.get_outputs(self)

        exclusions = {}
        for fn in outputs:
            if "PyObjCTest" in fn:
                exclusions[fn] = 1

        exclusions["PyObjCTest"] = 1
        exclusions[os.path.join(self.install_dir, "PyObjCTest")] = 1
        for fn in os.listdir("PyObjCTest"):
            exclusions[os.path.join("PyObjCTest", fn)] = 1
            exclusions[os.path.join(self.install_dir, "PyObjCTest", fn)] = 1
        result.update(exclusions)

        return result


def _find_executable(executable):
    if os.path.isfile(executable):
        return executable

    else:
        for p in os.environ["PATH"].split(os.pathsep):
            f = os.path.join(p, executable)
            if os.path.isfile(f):
                return executable
    return None


def _working_compiler(executable):
    import tempfile, subprocess

    with tempfile.NamedTemporaryFile(mode="w", suffix=".c") as fp:
        fp.write("#include <stdarg.h>\nint main(void) { return 0; }\n")
        fp.flush()

        cflags = get_config_var("CFLAGS")
        cflags = shlex.split(cflags)

        p = subprocess.Popen(
            [executable, "-c", fp.name] + cflags,
            stdout=subprocess.PIPE,
            stderr=subprocess.PIPE,
        )
        exit = p.wait()
        p.stdout.close()
        p.stderr.close()
        if exit != 0:
            return False

        binfile = fp.name[:-1] + "o"
        if os.path.exists(binfile):
            os.unlink(binfile)

        binfile = os.path.basename(binfile)
        if os.path.exists(binfile):
            os.unlink(binfile)

    return True


def _fixup_compiler():
    if "CC" in os.environ:
        # CC is in the environment, always use explicit
        # overrides.
        return

    try:
        import _osx_support

        _osx_support.customize_compiler(get_config_vars())
    except (ImportError, NameError):
        pass

    cc = oldcc = get_config_var("CC").split()[0]
    cc = _find_executable(cc)
    if cc is not None and os.path.basename(cc).startswith("gcc"):
        # Check if compiler is LLVM-GCC, that's known to
        # generate bad code.
        data = os.popen(
            "'%s' --version 2>/dev/null" % (cc.replace("'", "'\"'\"'"),)
        ).read()
        if "llvm-gcc" in data:
            cc = None

    if cc is not None and not _working_compiler(cc):
        cc = None

    if cc is None:
        # Default compiler is not useable, try finding 'clang'
        cc = _find_executable("clang")
        if cc is None:
            cc = os.popen("/usr/bin/xcrun -find clang").read()

    if not cc:
        raise SystemExit("Cannot locate compiler candidate")

    if not _working_compiler(cc):
        raise SystemExit("Cannot locate a working compiler")

    if cc != oldcc:
        print("Use '%s' instead of '%s' as the compiler" % (cc, oldcc))

        vars = get_config_vars()
        for env in ("BLDSHARED", "LDSHARED", "CC", "CXX"):
            if env in vars and env not in os.environ:
                split = vars[env].split()
                split[0] = cc if env != "CXX" else cc + "++"
                vars[env] = " ".join(split)


class pyobjc_build_ext(build_ext.build_ext):
    def run(self):
        _fixup_compiler()

        # Ensure that the PyObjC header files are available
        # in 2.3 and later the headers are in the egg,
        # before that we ship a copy.
        if not os.path.isfile("Modules/pyobjc-api.h"):
            dist, = pkg_resources.require("pyobjc-core")

            include_root = os.path.join(self.build_temp, "pyobjc-include")
            if os.path.exists(include_root):
                shutil.rmtree(include_root)

            os.makedirs(include_root)
            if dist.has_metadata("include"):
                for fn in dist.metadata_listdir("include"):
                    data = dist.get_metadata("include/%s" % (fn,))
                    fp = open(os.path.join(include_root, fn), "w")
                    try:
                        fp.write(data)
                    finally:
                        fp.close()

            else:
                raise SystemExit("pyobjc-core egg-info does not include header files")

            for e in self.extensions:
                if include_root not in e.include_dirs:
                    e.include_dirs.append(include_root)

        # Run the actual build
        build_ext.build_ext.run(self)

        # Then tweak the copy_extensions bit to ensure PyObjCTest gets
        # copied to the right place.
        extensions = self.extensions
        self.extensions = [e for e in extensions if e.name.startswith("PyObjCTest")]
        self.copy_extensions_to_source()
        self.extensions = extensions


def Extension(*args, **kwds):
    """
    Simple wrapper about distutils.core.Extension that adds additional PyObjC
    specific flags.
    """
    os_level = get_sdk_level()
    if os_level is None:
        os_level = get_os_level()

    cflags = []
    ldflags = []
    if "clang" in get_config_var("CC"):
        cflags.append("-Wno-deprecated-declarations")

    CFLAGS = get_config_var("CFLAGS")
    if "-isysroot" not in CFLAGS:  # and os.path.exists('/usr/include/stdio.h'):
        # We're likely on a system with de Xcode Command Line Tools.
        # Explicitly use the most recent problems to avoid compile problems.
<<<<<<< HEAD
        data = os.popen('/usr/bin/xcrun -sdk macosx --show-sdk-path').read()
=======
        data = subprocess.check_output(
                ["/usr/bin/xcrun", "-sdk", "macosx", "--show-sdk-path"],
                universal_newlines=True,
            ).strip()
>>>>>>> 75c1170f
        data = data.strip()
        if data:
            cflags.append("-isysroot")
            cflags.append(data)
            cflags.append(
                "-DPyObjC_BUILD_RELEASE=%02d%02d"
                % (tuple(map(int, os.path.basename(data)[6:-4].split("."))))
            )

    else:
        cflags.append(
            "-DPyObjC_BUILD_RELEASE=%02d%02d" % (tuple(map(int, os_level.split("."))))
        )

    if os_level == "10.4":
        cflags.append("-DNO_OBJC2_RUNTIME")

    if "extra_compile_args" in kwds:
        kwds["extra_compile_args"] = kwds["extra_compile_args"] + cflags
    else:
        kwds["extra_compile_args"] = cflags

    if "extra_link_args" in kwds:
        kwds["extra_link_args"] = kwds["extra_link_args"] + ldflags
    else:
        kwds["extra_link_args"] = ldflags

    return _Extension(*args, **kwds)


def _sort_key(version):
    return tuple(int(x) for x in version.split("."))


def setup(min_os_level=None, max_os_level=None, cmdclass=None, **kwds):

    k = kwds.copy()

    os_level = get_sdk_level()
    if os_level is None:
        os_level = get_os_level()
    os_compatible = True
    if sys.platform != "darwin":
        os_compatible = False

    else:
        if min_os_level is not None:
            if _sort_key(os_level) < _sort_key(min_os_level):
                os_compatible = False
        if max_os_level is not None:
            if _sort_key(os_level) > _sort_key(max_os_level):
                os_compatible = False

    if cmdclass is None:
        cmdclass = {}
    else:
        cmdclass = cmdclass.copy()

    if os_compatible or ("bdist_wheel" in sys.argv and "ext_modules" not in k):
        cmdclass["build_ext"] = pyobjc_build_ext
        cmdclass["egg_info"] = oc_egg_info
        cmdclass["install_lib"] = pyobjc_install_lib
        cmdclass["test"] = oc_test
        cmdclass["build_py"] = oc_build_py

    else:
        if min_os_level != None:
            if max_os_level != None:
                msg = (
                    "This distribution is only supported on MacOSX versions %s upto and including %s"
                    % (min_os_level, max_os_level)
                )
            else:
                msg = "This distribution is only supported on MacOSX >= %s" % (
                    min_os_level,
                )
        elif max_os_level != None:
            msg = "This distribution is only supported on MacOSX <= %s" % (max_os_level,)
        else:
            msg = "This distribution is only supported on MacOSX"

        def create_command_subclass(base_class):
            class subcommand(base_class):
                def run(self, msg=msg):
                    raise DistutilsPlatformError(msg)

            return subcommand

        class no_test(oc_test):
            def run(self, msg=msg):
                print("WARNING: %s\n" % (msg,))
                print(
                    "SUMMARY: {'testSeconds': 0.0, 'count': 0, 'fails': 0, 'errors': 0, 'xfails': 0, 'skip': 65, 'xpass': 0, 'message': %r }"
                    % (msg,)
                )

        cmdclass["build"] = create_command_subclass(build.build)
        cmdclass["test"] = no_test
        cmdclass["install"] = create_command_subclass(install.install)
        cmdclass["install_lib"] = create_command_subclass(pyobjc_install_lib)
        cmdclass["develop"] = create_command_subclass(develop.develop)
        cmdclass["build_py"] = create_command_subclass(oc_build_py)

    if "ext_modules" not in k:
        # No extension modules, can build universal wheel
        k["options"] = {"bdist_wheel": {"universal": 1}}

    plat_name = "MacOS X"
    plat_versions = []
    if min_os_level is not None and min_os_level == max_os_level:
        plat_versions.append("==%s" % (min_os_level,))
    else:
        if min_os_level is not None:
            plat_versions.append(">=%s" % (min_os_level,))
        if max_os_level is not None:
            plat_versions.append("<=%s" % (max_os_level,))
    if plat_versions:
        plat_name += " (%s)" % (", ".join(plat_versions),)

    if os.path.isfile("Modules/pyobjc-api.h") or "ext_modules" not in k:
        if "setup_requires" in k:
            if len(k["setup_requires"]) == 1 and k["setup_requires"][0].startswith(
                "pyobjc-core"
            ):
                del k["setup_requires"]

    if "long_description" in k:
        k["long_description"] += "\n\nProject links\n"
        k["long_description"] += "-------------\n"
        k["long_description"] += "\n"
        k["long_description"] += (
            "* `Documentation <https://%s.readthedocs.io/en/latest/>`_\n\n" % (REPO_NAME,)
        )
        k["long_description"] += (
            "* `Issue Tracker <https://bitbucket.org/ronaldoussoren/%s/issues?status=new&status=open>`_\n\n"
            % (REPO_NAME,)
        )
        k["long_description"] += (
            "* `Repository <https://bitbucket.org/ronaldoussoren/%s/>`_\n\n"
            % (REPO_NAME,)
        )
        k["long_description_content_type"] = "text/x-rst; charset=UTF-8"

    _setup(
        cmdclass=cmdclass,
        author="Ronald Oussoren",
        author_email="pyobjc-dev@lists.sourceforge.net",
        url="https://bitbucket.org/ronaldoussoren/pyobjc",
        platforms=[plat_name],
        package_dir={"": "Lib", "PyObjCTest": "PyObjCTest"},
        dependency_links=[],
        package_data={"": ["*.bridgesupport"]},
        test_suite="PyObjCTest",
        zip_safe=False,
        license="MIT License",
        classifiers=CLASSIFIERS,
        python_requires=">=3.6",
        keywords=["PyObjC"] + [p for p in k["packages"] if p not in ("PyObjCTools",)],
        **k,
    )<|MERGE_RESOLUTION|>--- conflicted
+++ resolved
@@ -416,14 +416,10 @@
     if "-isysroot" not in CFLAGS:  # and os.path.exists('/usr/include/stdio.h'):
         # We're likely on a system with de Xcode Command Line Tools.
         # Explicitly use the most recent problems to avoid compile problems.
-<<<<<<< HEAD
-        data = os.popen('/usr/bin/xcrun -sdk macosx --show-sdk-path').read()
-=======
         data = subprocess.check_output(
                 ["/usr/bin/xcrun", "-sdk", "macosx", "--show-sdk-path"],
                 universal_newlines=True,
             ).strip()
->>>>>>> 75c1170f
         data = data.strip()
         if data:
             cflags.append("-isysroot")
