--- conflicted
+++ resolved
@@ -210,18 +210,13 @@
                 lg.info("running with Python %s (%7s) using %s", py_ver, arch, interpreter)
                 state_dir = os.path.join(osx_dir, "%s-%s"%(py_ver, arch))
 
-<<<<<<< HEAD
                 for project in ['pyobjc'] + build_order:
-                    run_tests(interpreter, arch, project, state_dir)
-=======
-                for project in build_order:
                     run_tests(
                         interpreter=interpreter,
                         arch=arch,
                         py_ver=py_ver,
                         project=project,
                         state_dir=state_dir)
->>>>>>> 07116290
 
     lg.info("done")
     with open(os.path.join(osx_dir, "summary.txt"), "w") as fp:
