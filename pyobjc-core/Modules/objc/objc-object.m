--- conflicted
+++ resolved
@@ -9,18 +9,6 @@
 #include <stddef.h>
 #include <objc/Object.h>
 
-<<<<<<< HEAD
-/*
- * Support for NSKeyValueObserving on MacOS X 10.3 and later.
- *
- */
-
-/*
- * XXX: for reasons beyond my current comprehension the "legacy" block must be active, otherwise we
- * get a fatal python error.
- */
-#if !defined(MAC_OS_X_VERSION_MIN_REQUIRED) || MAC_OS_X_VERSION_MIN_REQUIRED < MAC_OS_X_VERSION_10_3
-=======
 static PyObject*
 object_new(
     PyTypeObject*  type __attribute__((__unused__)),
@@ -47,39 +35,11 @@
         }
 
         return PyObjC_IdToPython(p);
->>>>>>> 124319c3
 
     } else if (c_void_p != NULL) {
         NSObject* p;
         PyObject* attrval;
 
-<<<<<<< HEAD
-static int
-_KVOHackLevel(void) {
-	static int _checkedKVO = 0;
-	if (_checkedKVO == 0) {
-		if ([NSObject instancesRespondToSelector:@selector(willChangeValueForKey:)] &&
-			[NSObject instancesRespondToSelector:@selector(didChangeValueForKey:)]) {
-			_checkedKVO = 1;
-
-		} else {
-
-			_checkedKVO = -1;
-		}
-	}
-	return _checkedKVO;
-}
-
-static void
-_UseKVO(NSObject *self, NSString *key, BOOL willChange)
-{
-    PyObjC_DURING
-        int _checkedKVO = _KVOHackLevel();
-        if (_checkedKVO == -1 || [key characterAtIndex:0] == (unichar)'_') {
-		/* pass */
-        } else if (willChange) {
-            [self willChangeValueForKey:key];
-=======
         if (PyLong_Check(c_void_p)
 #if PY_MAJOR_VERSION == 2
                 || PyInt_Check(c_void_p)
@@ -88,29 +48,12 @@
                 attrval = c_void_p;
                 Py_INCREF(attrval);
 
->>>>>>> 124319c3
         } else {
             attrval = PyObject_GetAttrString(c_void_p, "value");
             if (attrval == NULL) {
                 return NULL;
             }
         }
-<<<<<<< HEAD
-    PyObjC_HANDLER
-    PyObjC_ENDHANDLER
-}
-
-#else
-
-static void
-_UseKVO(NSObject *self, NSString *key, BOOL willChange)
-{
-    PyObjC_DURING
-        if ([key characterAtIndex:0] == (unichar)'_') {
-	    /* pass */
-	} else if (willChange) {
-            [self willChangeValueForKey:key];
-=======
 
         if (
 #if PY_MAJOR_VERSION == 2
@@ -125,19 +68,11 @@
                 return NULL;
             }
 
->>>>>>> 124319c3
         } else {
             PyErr_SetString(PyExc_ValueError,
                 "c_void_p.value is not an integer");
             return NULL;
         }
-<<<<<<< HEAD
-    PyObjC_HANDLER
-    PyObjC_ENDHANDLER
-}
-
-#endif
-=======
 
         Py_DECREF(attrval);
         return PyObjC_IdToPython(p);
@@ -148,7 +83,6 @@
         return NULL;
     }
 }
->>>>>>> 124319c3
 
 static PyObject*
 object_repr(PyObject* _self)
@@ -332,48 +266,9 @@
              name,
              Py_TYPE(obj)->tp_name);
 #endif
-<<<<<<< HEAD
-			) {
-				attrval = c_void_p;
-				Py_INCREF(attrval);
-		} else {
-			attrval = PyObject_GetAttrString(c_void_p, "value");
-			if (attrval == NULL) {
-				return NULL;
-			}
-		}
-
-		if (
-#if PY_MAJOR_VERSION == 2
-			PyInt_Check(attrval) ||
-			/* NOTE: PyLong_AsVoidPtr works on Int objects as well */
-#endif /* PY_MAJOR_VERSION == 2 */
-			PyLong_Check(attrval)
-		) {
-			p = PyLong_AsVoidPtr(attrval);
-			if (p == NULL && PyErr_Occurred()) {
-				Py_DECREF(attrval);
-				return NULL;
-			}
-
-		} else {
-			PyErr_SetString(PyExc_ValueError,
-				"c_void_p.value is not an integer");
-			return NULL;
-		}
-		Py_DECREF(attrval);
-		return PyObjC_IdToPython(p);
-
-	} else {
-		PyErr_SetString(PyExc_TypeError,
-			"Use class methods to instantiate new Objective-C objects");
-		return NULL;
-	}
-=======
         return -1;
     }
     return 0;
->>>>>>> 124319c3
 }
 
 PyObject*
@@ -438,80 +333,6 @@
 static PyObject*
 object_getattro(PyObject* obj, PyObject* name)
 {
-<<<<<<< HEAD
-	/*
-  	 * Save exception information, needed because releasing the object
-	 * might clear or modify the exception state.
-	 */
-	PyObject* ptype, *pvalue, *ptraceback;
-	PyErr_Fetch(&ptype, &pvalue, &ptraceback);
-
-	if (PyObjCObject_IsBlock(obj)) {
-		PyObjCMethodSignature* v = PyObjCObject_GetBlock(obj);
-		PyObjCObject_SET_BLOCK(obj, NULL);
-		Py_XDECREF(v);
-	}
-
-
-	if (PyObjCObject_GetFlags(obj) != PyObjCObject_kDEALLOC_HELPER
-			&& PyObjCObject_GetObject(obj) != nil) {
-		/* Release the proxied object, we don't have to do this when
-		 * there is no proxied object.
-		 */
-		PyObjC_UnregisterPythonProxy(
-			PyObjCObject_GetObject(obj), obj);
-
-		if (PyObjCObject_IsClassic(obj)) {
-			/* pass */
-
-		} else if ((((PyObjCObject*)obj)->flags
-				& PyObjCObject_kSHOULD_NOT_RELEASE)) {
-			/* pass */
-
-		} else if (((PyObjCObject*)obj)->flags
-				& PyObjCObject_kUNINITIALIZED) {
-			/* Freeing of an uninitialized object, just leak because
-			 * there is no reliable manner to free such objects.
-			 *
-			 * - [obj release] doesn't work because some classes
-			 *   cause crashes for uninitialized objects
-			 * - [[obj init] release] also doesn't work because
-			 *   not all classes implement -init
-			 * - [obj dealloc] doesn't work for class
-			 *   clusters like NSArray.
-			 */
-			char buf[256];
-			snprintf(buf, sizeof(buf),
-				"leaking an uninitialized object of type %s",
-				Py_TYPE(obj)->tp_name);
-			PyErr_Warn(PyObjCExc_UnInitDeallocWarning, buf);
-			((PyObjCObject*)obj)->objc_object = nil;
-
-		} else {
-			PyObjC_DURING
-				if (((PyObjCObject*)obj)->flags & PyObjCObject_kCFOBJECT) {
-					CFRelease(((PyObjCObject*)obj)->objc_object);
-				} else if (strcmp(object_getClassName(((PyObjCObject*)obj)->objc_object),
-						"NSAutoreleasePool") != 0) {
-
-				        CFRelease(((PyObjCObject*)obj)->objc_object);
-				} else {
-					CFRelease(((PyObjCObject*)obj)->objc_object);
-				}
-
-			PyObjC_HANDLER
-				NSLog(@"PyObjC: Exception during dealloc of proxy: %@",
-					localException);
-
-			PyObjC_ENDHANDLER
-			((PyObjCObject*)obj)->objc_object = nil;
-		}
-	}
-
-	Py_TYPE(obj)->tp_free(obj);
-
-	PyErr_Restore(ptype, pvalue, ptraceback);
-=======
     PyObject* result;
     id obj_inst;
 
@@ -588,7 +409,6 @@
         }
     }
     return result;
->>>>>>> 124319c3
 }
 
 
@@ -913,142 +733,12 @@
 #ifndef PyObjC_FAST_UNICODE_ASCII
             , name_bytes
 #endif
-<<<<<<< HEAD
-		goto done;
-	}
-
-	if (PyObjCObject_GetFlags(obj) & PyObjCObject_kMAGIC_COOKIE) {
-		/* A magic cookie object, don't treat this like a normal
-		 * object because that might cause havoc.
-		 */
-
-	} else {
-		/* Special hack for KVO on MacOS X, when an object is observed it's
-		 * ISA is changed by the runtime. We change the python type as well.
-		 */
-		tp = (PyTypeObject*)PyObjCClass_New(object_getClass(obj_inst));
-
-		descr = NULL;
-
-		if (tp != Py_TYPE(obj)) {
-			/* Workaround for KVO implementation feature */
-			PyObject* dict;
-
-			if (tp->tp_dict == NULL) {
-				if (PyType_Ready(tp) < 0)
-					goto done;
-			}
-
-// XXX: You'd expect the code below works, but it actually doesn't. Need to check why.
-//			Py_DECREF(Py_TYPE(obj));
-//			Py_TYPE(obj) = tp;
-//
-
-			PyObjCClass_CheckMethodList((PyObject*)tp, 0);
-			dict = tp->tp_dict;
-
-			assert(dict && PyDict_Check(dict));
-			descr = PyDict_GetItem(dict, name);
-		}
-		Py_DECREF(tp); tp = NULL;
-	}
-
-	tp = Py_TYPE(obj);
-	if (tp->tp_dict == NULL) {
-		if (PyType_Ready(tp) < 0)
-			goto done;
-	}
-
-	/* replace _PyType_Lookup */
-	if (descr == NULL) {
-		descr = _type_lookup(tp, name);
-	}
-
-	f = NULL;
-	if (descr != NULL
-=======
         );
 
         if (descr != NULL
->>>>>>> 124319c3
 #if PY_MAJOR_VERSION == 2
             && PyType_HasFeature(Py_TYPE(descr), Py_TPFLAGS_HAVE_CLASS)
 #endif
-<<<<<<< HEAD
-	    ) {
-		f = Py_TYPE(descr)->tp_descr_get;
-		if (f != NULL && PyDescr_IsData(descr)) {
-			res = f(descr, obj, (PyObject*)Py_TYPE(obj));
-			goto done;
-		}
-	}
-
-	if (strcmp(PyBytes_AS_STRING(bytes), "__del__") == 0) {
-		res = PyObjCClass_GetDelMethod((PyObject*)Py_TYPE(obj));
-		if (res != NULL) {
-			/* XXX: bind self */
-		}
-		goto done;
-	}
-
-	/* First try the __dict__ */
-	dictptr = _get_dictptr(obj);
-
-	if (dictptr != NULL) {
-		PyObject *dict;
-
-		if (strcmp(PyBytes_AS_STRING(bytes), "__dict__") == 0) {
-			res = *dictptr;
-			if (res == NULL) {
-				*dictptr = PyDict_New();
-				if (*dictptr == NULL) {
-					PyErr_Clear();
-				}
-				res = *dictptr;
-			}
-			if (res != NULL) {
-				Py_INCREF(res);
-				goto done;
-			}
-		} else {
-			dict = *dictptr;
-			if (dict != NULL) {
-				res = PyDict_GetItem(dict, name);
-				if (res != NULL) {
-					Py_INCREF(res);
-					goto done;
-				}
-			}
-		}
-	}
-
-	if (f != NULL) {
-		res = f(descr, obj, (PyObject*)Py_TYPE(obj));
-		goto done;
-	}
-
-	if (descr != NULL) {
-		Py_INCREF(descr);
-		res = descr;
-		goto done;
-	}
-
-	if (!PyObjCObject_IsClassic(obj)) {
-		res = PyObjCSelector_FindNative(obj, namestr);
-		if (res) goto done;
-	}
-
-	PyErr_Format(PyExc_AttributeError,
-	     "'%.50s' object has no attribute '%.400s'",
-	     tp->tp_name, namestr);
-
-done:
-	if (res != NULL) {
-		/* class methods cannot be accessed through instances */
-		if (PyObjCSelector_Check(res)
-				&& PyObjCSelector_IsClassMethod(res)) {
-			Py_DECREF(res);
-=======
             ) {
             f = Py_TYPE(descr)->tp_descr_get;
         }
@@ -1085,7 +775,6 @@
         if (PyObjCSelector_Check(res)
                 && PyObjCSelector_IsClassMethod(res)) {
             Py_DECREF(res);
->>>>>>> 124319c3
 #if PY_MAJOR_VERSION == 2
             PyErr_Format(PyExc_AttributeError,
                  "'%.50s' object has no attribute '%.400s'",
@@ -1110,20 +799,6 @@
 static int
 object_setattro(PyObject *obj, PyObject *name, PyObject *value)
 {
-<<<<<<< HEAD
-	PyTypeObject *tp = Py_TYPE(obj);
-	PyObject *descr;
-	descrsetfunc f;
-	PyObject** dictptr;
-	int res;
-	id obj_inst;
-	NSString *obj_name;
-	PyObject* bytes;
-
-	if (PyUnicode_Check(name)) {
-		bytes = PyUnicode_AsEncodedString(name, NULL, NULL);
-		if (bytes == NULL) return -1;
-=======
     int result;
     NSString* obj_name = nil;
 
@@ -1199,40 +874,10 @@
         if (PyObjC_Unicode_Fast_Bytes(name) == NULL) return -1;
 #endif
 
->>>>>>> 124319c3
 #if PY_MAJOR_VERSION == 2
     } else if (PyString_Check(name)) {
         name_bytes = name; Py_INCREF(name_bytes);
 #endif
-<<<<<<< HEAD
-	} else {
-		PyErr_Format(PyExc_TypeError,
-			"attribute name must be string, got %s",
-			Py_TYPE(name)->tp_name);
-		return -1;
-	}
-
-	obj_inst = PyObjCObject_GetObject(obj);
-	if (obj_inst == nil) {
-		PyErr_Format(PyExc_AttributeError,
-		     "Cannot set '%s.400s' on NIL '%.50s' object",
-		     PyBytes_AS_STRING(bytes),
-		     tp->tp_name);
-		Py_DECREF(bytes);
-		return -1;
-	}
-
-	obj_name = nil;
-	if (((PyObjCClassObject*)tp)->useKVO) {
-		if ((PyObjCObject_GetFlags(obj) & PyObjCObject_kUNINITIALIZED) == 0) {
-			obj_name = [NSString stringWithUTF8String:PyBytes_AS_STRING(bytes)];
-			_UseKVO((NSObject *)obj_inst, obj_name, YES);
-		}
-	}
-	descr = _type_lookup(tp, name);
-	f = NULL;
-	if (descr != NULL
-=======
 
     } else {
         PyErr_Format(PyExc_TypeError,
@@ -1283,65 +928,9 @@
     }
     f = NULL;
     if (descr != NULL
->>>>>>> 124319c3
 #if PY_MAJOR_VERSION == 2
         && PyType_HasFeature(Py_TYPE(descr), Py_TPFLAGS_HAVE_CLASS)
 #endif
-<<<<<<< HEAD
-	   ) {
-		f = Py_TYPE(descr)->tp_descr_set;
-		if (f != NULL && PyDescr_IsData(descr)) {
-			res = f(descr, obj, value);
-			goto done;
-		}
-	}
-
-	dictptr = _get_dictptr(obj);
-	if (dictptr != NULL) {
-		PyObject *dict;
-
-		dict = *dictptr;
-
-		if (dict == NULL && value != NULL) {
-			dict = PyDict_New();
-			if (dict == NULL) {
-				res = -1;
-				goto done;
-			}
-
-			*dictptr = dict;
-		}
-		if (dict != NULL) {
-			if (value == NULL) {
-				res = PyDict_DelItem(dict, name);
-			} else {
-				res = PyDict_SetItem(dict, name, value);
-			}
-			if (res < 0 && PyErr_ExceptionMatches(PyExc_KeyError)) {
-				PyErr_SetObject(PyExc_AttributeError, name);
-			}
-			goto done;
-		}
-	}
-
-	if (f != NULL) {
-		res = f(descr, obj, value);
-		goto done;
-	}
-
-	if (descr == NULL) {
-		PyErr_Format(PyExc_AttributeError,
-			     "'%.50s' object has no attribute '%.400s'",
-			     tp->tp_name, PyBytes_AS_STRING(bytes));
-		res = -1;
-		goto done;
-	}
-
-	PyErr_Format(PyExc_AttributeError,
-		     "'%.50s' object attribute '%.400s' is read-only",
-		     tp->tp_name, PyBytes_AS_STRING(bytes));
-	res = -1;
-=======
        ) {
         f = Py_TYPE(descr)->tp_descr_set;
         if (f != NULL && PyDescr_IsData(descr)) {
@@ -1410,7 +999,6 @@
 #endif
     );
     res = -1;
->>>>>>> 124319c3
   done:
     if (obj_inst && obj_name) {
         NS_DURING
@@ -1430,10 +1018,7 @@
 #endif /* !PY_HAVE_LOCALLOOKUP */
 
 PyDoc_STRVAR(objc_get_real_class_doc, "Return the current ISA of the object");
-<<<<<<< HEAD
-=======
-
->>>>>>> 124319c3
+
 static PyObject*
 objc_get_real_class(PyObject* self, void* closure __attribute__((__unused__)))
 {
@@ -1498,46 +1083,6 @@
 static int
 obj_set_blocksignature(PyObject* self, PyObject* newVal, void* closure __attribute__((__unused__)))
 {
-<<<<<<< HEAD
-	if (!PyObjCObject_IsBlock(self)) {
-		PyErr_SetString(PyExc_TypeError, "You can only change this value on blocks");
-		return  -1;
-	}
-
-        if (newVal == NULL) {
-            PyErr_SetString(PyExc_TypeError, "Cannot delete __block_signature__ attribute");
-            return -1;
-        }
-
-
-        if (newVal == Py_None) {
-            newVal = NULL;
-
-#if 0
-        } else if (PyDict_Check(newVal)) {
-            newVal = PyObjCMethodSignature_WithMetaData(NULL, newVal);
-            if (newVal == NULL) {
-                return -1;
-            }
-#endif
-
-        } else if (PyObjCMethodSignature_Check(newVal)) {
-            Py_INCREF(newVal);
-
-        } else {
-                PyErr_SetString(PyExc_TypeError, "New value must be a method signature");
-                return -1;
-        }
-
-	PyObject* v = (PyObject*)PyObjCObject_GetBlock(self);
-	if (v != NULL) {
-		Py_DECREF(v);
-	}
-
-
-	PyObjCObject_SET_BLOCK(self, (PyObjCMethodSignature*)newVal);
-	return 0;
-=======
     if (newVal == NULL) {
         PyErr_SetString(PyExc_TypeError, "Cannot delete '__block_signature'");
         return -1;
@@ -1561,7 +1106,6 @@
         Py_DECREF(v);
     }
     return 0;
->>>>>>> 124319c3
 }
 
 static PyGetSetDef obj_getset[] = {
@@ -1770,97 +1314,6 @@
 
 
 PyObjCClassObject PyObjCObject_Type = {
-<<<<<<< HEAD
-   {
-     {
-	PyVarObject_HEAD_INIT(&PyObjCClass_Type, 0)
-	"objc_object",				/* tp_name */
-	sizeof(PyObjCObject),			/* tp_basicsize */
-	0,					/* tp_itemsize */
-	/* methods */
-	object_dealloc,		 		/* tp_dealloc */
-	0,					/* tp_print */
-	0,					/* tp_getattr */
-	0,					/* tp_setattr */
-	0,					/* tp_compare */
-	object_repr,				/* tp_repr */
-	0,					/* tp_as_number */
-	0,					/* tp_as_sequence */
-	0,		       			/* tp_as_mapping */
-	0,					/* tp_hash */
-	0,					/* tp_call */
-	0,					/* tp_str */
-	object_getattro,			/* tp_getattro */
-	object_setattro,			/* tp_setattro */
-	0,					/* tp_as_buffer */
-	Py_TPFLAGS_DEFAULT
-		| Py_TPFLAGS_BASETYPE,          /* tp_flags */
- 	0,					/* tp_doc */
- 	0,					/* tp_traverse */
- 	0,					/* tp_clear */
-	0,					/* tp_richcompare */
-	0,					/* tp_weaklistoffset */
-	0,					/* tp_iter */
-	0,					/* tp_iternext */
-	obj_methods,				/* tp_methods */
-	0,					/* tp_members */
-	obj_getset,				/* tp_getset */
-	0,					/* tp_base */
-	0,					/* tp_dict */
-	0,					/* tp_descr_get */
-	0,					/* tp_descr_set */
-	0,					/* tp_dictoffset */
-	0,					/* tp_init */
-	PyType_GenericAlloc,			/* tp_alloc */
-	object_new,				/* tp_new */
-	0,		        		/* tp_free */
-	0,					/* tp_is_gc */
-	0,					/* tp_bases */
-	0,					/* tp_mro */
-	0,					/* tp_cache */
-	0, 					/* tp_subclasses */
-	0,					/* tp_weaklist */
-	(destructor)object_del			/* tp_del */
-
-#if PY_VERSION_HEX >= 0x02060000
-	, 0                                     /* tp_version_tag */
-#endif
-
-     },
-#if PY_MAJOR_VERSION == 2
-     { 0, 0, 0, 0, 0, 0, 0, 0, 0, 0, 0, 0, 0, 0, 0, 0, 0, 0, 0, 0,
-       0, 0, 0, 0, 0, 0, 0, 0, 0, 0, 0, 0, 0, 0, 0, 0, 0, 0
-#if PY_VERSION_HEX >= 0x02050000
-       , 0
-#endif
-     }, /* as_number */
-     { 0, 0, 0 },			/* as_mapping */
-     { 0, 0, 0, 0, 0, 0, 0, 0, 0, 0 },	/* as_sequence */
-     { 0, 0, 0, 0
-#if PY_VERSION_HEX >= 0x02060000
-	 , 0, 0
-#endif
-     },			/* as_buffer */
-     0,					/* name */
-     0,					/* slots */
-#else /* Python 3 */
-     { 0,0,0,0,0,0,0,0,0,0,0,0,0,0,0,0,0,0,0,0,0,0,0,0,0,0,0,0,0,0,0,0,0,0
-     }, /* as_number */
-     { 0,0,0
-     }, /* as_mapping */
-     { 0,0,0,0,0,0,0,0,0,0
-     }, /* as_sequence */
-     { 0,0
-     }, /* as_buffer */
-     0, 0 /* ht_name, ht_slots */
-#if PY_VERSION_HEX >= 0x03030000
-     , 0, 0 /* ht_qualname, ht_cached_keys */
-#endif
-
-
-#endif /* Python 3 */
-   }, 0, 0, 0, 0, 0, 0, 0, 0, 0, 0, 0, 0, 0
-=======
     .base = {
         .ht_type = {
             PyVarObject_HEAD_INIT(&PyObjCClass_Type, 0)
@@ -1883,7 +1336,6 @@
 #endif /* Py_HAVE_LOCALLOOKUP */
         },
     }
->>>>>>> 124319c3
 };
 
 /*
@@ -1893,28 +1345,6 @@
 PyObject*
 _PyObjCObject_NewDeallocHelper(id objc_object)
 {
-<<<<<<< HEAD
-	PyObject* res;
-	PyTypeObject* cls_type;
-
-	assert(objc_object != nil);
-	cls_type = (PyTypeObject*)PyObjCClass_New(object_getClass(objc_object));
-	if (cls_type == NULL) {
-		return NULL;
-	}
-
-	res = cls_type->tp_alloc(cls_type, 0);
-	Py_DECREF(cls_type);
-	if (res == NULL) {
-		return NULL;
-	}
-
-	PyObjCClass_CheckMethodList((PyObject*)Py_TYPE(res), 1);
-
-	((PyObjCObject*)res)->objc_object = objc_object;
-	((PyObjCObject*)res)->flags = PyObjCObject_kDEALLOC_HELPER;
-	return res;
-=======
     PyObject* res;
     PyTypeObject* cls_type;
 
@@ -1948,46 +1378,11 @@
 
     ((PyObjCObject*)res)->flags = PyObjCObject_kDEALLOC_HELPER;
     return res;
->>>>>>> 124319c3
 }
 
 void
 _PyObjCObject_FreeDeallocHelper(PyObject* obj)
 {
-<<<<<<< HEAD
-	if (Py_REFCNT(obj) != 1) {
-		/* Someone revived this object. Objective-C doesn't like
-		 * this at all, therefore warn the user about this and
-		 * zero out the instance.
-		 */
-		char buf[256];
-		snprintf(buf, sizeof(buf),
-			"revived Objective-C object of type %s. Object is zero-ed out.",
-			Py_TYPE(obj)->tp_name);
-
-		PyErr_Warn(PyObjCExc_ObjCRevivalWarning, buf);
-
-		id objc_object = PyObjCObject_GetObject(obj);
-
-		/* XXX: release the object */
-		if (((PyObjCObject*)obj)->flags & PyObjCObject_kSHOULD_NOT_RELEASE) {
-			/* pass */
-		} else if (((PyObjCObject*)obj)->flags & PyObjCObject_kUNINITIALIZED) {
-			/* pass */
-		} else {
-			CFRelease(objc_object);
-		}
-
-		PyObjC_UnregisterPythonProxy(
-			objc_object, obj);
-		((PyObjCObject*)obj)->objc_object = nil;
-
-		Py_DECREF(obj);
-
-		return;
-	}
-	Py_DECREF(obj);
-=======
     if (Py_REFCNT(obj) != 1) {
         /* Someone revived this object. Objective-C doesn't like
          * this at all, therefore warn the user about this and
@@ -2021,68 +1416,12 @@
         return;
     }
     Py_DECREF(obj);
->>>>>>> 124319c3
 }
 
 
 PyObject*
 PyObjCObject_New(id objc_object, int flags, int retain)
 {
-<<<<<<< HEAD
-	Class cls = object_getClass(objc_object);
-	PyTypeObject* cls_type;
-	PyObject*     res;
-
-	res = PyObjC_FindPythonProxy(objc_object);
-	if (res) return res;
-
-	assert(objc_object != nil);
-
-	cls_type = (PyTypeObject*)PyObjCClass_New(cls);
-	if (cls_type == NULL) {
-		return NULL;
-	}
-
-	res = cls_type->tp_alloc(cls_type, 0);
-	Py_DECREF(cls_type);
-	if (res == NULL) {
-		return NULL;
-	}
-
-	if (cls_type->tp_basicsize == sizeof(PyObjCBlockObject)) {
-		flags |= PyObjCObject_kBLOCK;
-	}
-
-	/* This should be in the tp_alloc for the new class, but
-	 * adding a tp_alloc to PyObjCClass_Type doesn't seem to help
-	 */
-	PyObjCClass_CheckMethodList((PyObject*)Py_TYPE(res), 1);
-
-	((PyObjCObject*)res)->objc_object = objc_object;
-	((PyObjCObject*)res)->flags = flags;
-
-	if (flags & PyObjCObject_kBLOCK) {
-		((PyObjCBlockObject*)res)->signature = NULL;
-        }
-
-	if (retain) {
-		if (strcmp(object_getClassName(objc_object),
-						"NSAutoreleasePool") != 0) {
-			/* NSAutoreleasePool doesn't like retain */
-			CFRetain(objc_object);
-		}
-	}
-
-	/*
-	 * Don't register if we use the default flags, other parts will do
-	 * that if necessary. I don't like this, but don't want to pollute
-	 * the interface of this function with yet another argument.
-	 */
-	if (flags != PyObjCObject_kDEFAULT) {
-		PyObjC_RegisterPythonProxy(objc_object, res);
-	}
-	return res;
-=======
     Class cls = object_getClass(objc_object);
     PyTypeObject* cls_type;
     PyObject*     res;
@@ -2147,23 +1486,11 @@
         PyObjC_RegisterPythonProxy(objc_object, res);
     }
     return res;
->>>>>>> 124319c3
 }
 
 PyObject*
 PyObjCObject_FindSelector(PyObject* object, SEL selector)
 {
-<<<<<<< HEAD
-	PyObject* meth;
-
-	meth = PyObjCClass_FindSelector((PyObject*)Py_TYPE(object), selector, NO);
-
-	if (meth == NULL) {
-		return NULL;
-	} else {
-		return meth;
-	}
-=======
     PyObject* meth;
 
     meth = PyObjCClass_FindSelector((PyObject*)Py_TYPE(object), selector, NO);
@@ -2174,21 +1501,11 @@
     } else {
         return meth;
     }
->>>>>>> 124319c3
 }
 
 id
 (PyObjCObject_GetObject)(PyObject* object)
 {
-<<<<<<< HEAD
-	if (!PyObjCObject_Check(object)) {
-		PyErr_Format(PyExc_TypeError,
-			"'objc.objc_object' expected, got '%s'",
-			Py_TYPE(object)->tp_name);
-
-	}
-	return PyObjCObject_GetObject(object);
-=======
     if (!PyObjCObject_Check(object)) {
         PyErr_Format(PyExc_TypeError,
             "'objc.objc_object' expected, got '%s'",
@@ -2197,23 +1514,11 @@
     }
 
     return PyObjCObject_GetObject(object);
->>>>>>> 124319c3
 }
 
 void
 PyObjCObject_ClearObject(PyObject* object)
 {
-<<<<<<< HEAD
-	if (!PyObjCObject_Check(object)) {
-		PyErr_Format(PyExc_TypeError,
-			"'objc.objc_object' expected, got '%s'",
-			Py_TYPE(object)->tp_name);
-
-	}
-	PyObjC_UnregisterPythonProxy(
-			((PyObjCObject*)object)->objc_object, object);
-	((PyObjCObject*)object)->objc_object = nil;
-=======
     if (!PyObjCObject_Check(object)) {
         PyErr_Format(PyExc_TypeError,
             "'objc.objc_object' expected, got '%s'",
@@ -2223,7 +1528,6 @@
     PyObjC_UnregisterPythonProxy(
             ((PyObjCObject*)object)->objc_object, object);
     ((PyObjCObject*)object)->objc_object = nil;
->>>>>>> 124319c3
 }
 
 PyObject* PyObjCObject_GetAttr(PyObject* obj, PyObject* name)
