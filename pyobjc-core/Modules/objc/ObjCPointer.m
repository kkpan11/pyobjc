--- conflicted
+++ resolved
@@ -24,19 +24,6 @@
 } PyObjCPointer;
 
 
-<<<<<<< HEAD
-		if (*type == _C_VOID) {
-			PyErr_SetString (PyObjCExc_Error,
-				"Cannot dereference a pointer to void");
-			return NULL;
-		} else {
-			return pythonify_c_value (type, self->ptr);
-		}
-        } else {
-		Py_INCREF (Py_None);
-		return Py_None;
-        }
-=======
 void*
 PyObjCPointer_Ptr(PyObject* obj)
 {
@@ -45,27 +32,15 @@
         return NULL;
     }
     return ((PyObjCPointer*)(obj))->ptr;
->>>>>>> 124319c3
 }
 
 static void
 PyObjCPointer_dealloc (PyObject* _self)
 {
-<<<<<<< HEAD
-	{
-		"unpack",
-		(PyCFunction)PyObjCPointer_unpack,
-		METH_NOARGS,
-		PyObjCPointer_unpack_doc
-	},
-	{ 0, 0, 0, 0 }
-};
-=======
     PyObjCPointer* self = (PyObjCPointer*)_self;
     Py_CLEAR (self->type);
     PyObject_Free((PyObject*)self);
 }
->>>>>>> 124319c3
 
 static PyMemberDef PyObjCPointer_members[] = {
     {
@@ -87,60 +62,6 @@
 
 PyTypeObject PyObjCPointer_Type =
 {
-<<<<<<< HEAD
-	PyVarObject_HEAD_INIT(&PyType_Type, 0)
-	"PyObjCPointer",			/* tp_name */
-	sizeof (PyObjCPointer),			/* tp_basicsize */
-	sizeof (char),				/* tp_itemsize */
-
-	/* methods */
-	PyObjCPointer_dealloc,			/* tp_dealloc */
-	0,					/* tp_print */
-	0,                                      /* tp_getattr */
-	0,					/* tp_setattr */
-	0,					/* tp_compare */
-	0,					/* tp_repr */
-	0,					/* tp_as_number */
-	0,					/* tp_as_sequence */
-	0,					/* tp_as_mapping */
-	0,					/* tp_hash */
-	0,					/* tp_call */
-	0,					/* tp_str */
-	PyObject_GenericGetAttr,				/* tp_getattro */
-	0,					/* tp_setattro */
-	0,					/* tp_as_buffer */
-	Py_TPFLAGS_DEFAULT,			/* tp_flags */
-	"Wrapper around a Objective-C Pointer",	/* tp_doc */
-	0,					/* tp_traverse */
-	0,					/* tp_clear */
-	0,					/* tp_richcompare */
-	0,					/* tp_weaklistoffset */
-	0,					/* tp_iter */
-	0,					/* tp_iternext */
-	PyObjCPointer_methods,			/* tp_methods */
-	PyObjCPointer_members,			/* tp_members */
-	0,					/* tp_getset */
-	0,					/* tp_base */
-	0,					/* tp_dict */
-	0,					/* tp_descr_get */
-	0,					/* tp_descr_set */
-	0,					/* tp_dictoffset */
-	0,					/* tp_init */
-	0,					/* tp_alloc */
-	0,					/* tp_new */
-	0,					/* tp_free */
-	0,					/* tp_is_gc */
-	0,					/* tp_bases */
-	0,					/* tp_mro */
-	0,					/* tp_cache */
-	0,					/* tp_subclasses */
-	0,					/* tp_weaklist */
-	0					/* tp_del */
-#if PY_VERSION_HEX >= 0x02060000
-	, 0                                     /* tp_version_tag */
-#endif
-
-=======
     PyVarObject_HEAD_INIT(&PyType_Type, 0)
     .tp_name        = "PyObjCPointer",
     .tp_basicsize   = sizeof (PyObjCPointer),
@@ -150,7 +71,6 @@
     .tp_flags       = Py_TPFLAGS_DEFAULT,
     .tp_doc         = "Wrapper around a Objective-C Pointer",
     .tp_members     = PyObjCPointer_members,
->>>>>>> 124319c3
 };
 
 PyObject *
@@ -177,37 +97,13 @@
         return NULL;
     }
 
-<<<<<<< HEAD
-	if (size == -1) {
-		return NULL;
-	}
-	if (typeend == NULL) {
-		return NULL;
-	}
-
-	self = PyObject_NEW_VAR (PyObjCPointer, &PyObjCPointer_Type, size);
-	if (self == NULL) {
-		return NULL;
-	}
-=======
     self = PyObject_NEW(PyObjCPointer, &PyObjCPointer_Type);
     if (self == NULL) {
         return NULL;
     }
->>>>>>> 124319c3
 
     self->type = PyBytes_FromStringAndSize ((char *) t, typeend-t);
     self->ptr = p;
 
-<<<<<<< HEAD
-	if (size && p) {
-		memcpy ((self->ptr = self->contents), p, size);
-	} else {
-		self->ptr = p;
-	}
-
-	return self;
-=======
     return (PyObject*)self;
->>>>>>> 124319c3
 }