--- conflicted
+++ resolved
@@ -5,11 +5,7 @@
  * Central include file for PyObjC.
  */
 
-<<<<<<< HEAD
-#define OBJC_VERSION "6.2.2"
-=======
 #define OBJC_VERSION "7.1"
->>>>>>> 38a42c7d
 
 #define PY_SSIZE_T_CLEAN
 #include <Python.h>
