--- conflicted
+++ resolved
@@ -65,40 +65,6 @@
 
 static void describe_ffitype(ffi_type* type)
 {
-<<<<<<< HEAD
-	switch (type->type) {
-	case FFI_TYPE_VOID: printf("%s", "void"); break;
-	case FFI_TYPE_INT: printf("%s", "int"); break;
-	case FFI_TYPE_FLOAT: printf("%s", "float"); break;
-	case FFI_TYPE_DOUBLE: printf("%s", "double"); break;
-	case FFI_TYPE_UINT8: printf("%s", "uint8"); break;
-	case FFI_TYPE_SINT8: printf("%s", "sint8"); break;
-	case FFI_TYPE_UINT16: printf("%s", "uint16"); break;
-	case FFI_TYPE_SINT16: printf("%s", "sint16"); break;
-	case FFI_TYPE_UINT32: printf("%s", "uint32"); break;
-	case FFI_TYPE_SINT32: printf("%s", "sint32"); break;
-	case FFI_TYPE_UINT64: printf("%s", "uint64"); break;
-	case FFI_TYPE_SINT64: printf("%s", "sint64"); break;
-	case FFI_TYPE_POINTER: printf("%s", "*"); break;
-	case FFI_TYPE_STRUCT: {
-			ffi_type** elems = type->elements;
-
-			printf("%s", "struct { ");
-			if (elems) {
-				while (*elems) {
-					describe_ffitype(*(elems++));
-					printf("%s", "; ");
-				}
-			}
-			printf("%s", "}");
-		}
-	       break;
-
-	default:
-	       // Don't abort, this is called from the debugger
-	       printf("?(%d)", type->type);
-	}
-=======
     switch (type->type) {
     case FFI_TYPE_VOID: printf("%s", "void"); break;
     case FFI_TYPE_INT: printf("%s", "int"); break;
@@ -131,7 +97,6 @@
            // Don't abort, this is called from the debugger
            printf("?(%d)", type->type);
     }
->>>>>>> 124319c3
 }
 
 static void describe_cif(ffi_cif* cif) __attribute__((__unused__));
@@ -157,27 +122,6 @@
 static Py_ssize_t
 num_struct_fields(const char* argtype)
 {
-<<<<<<< HEAD
-	Py_ssize_t res = 0;
-
-	if (*argtype != _C_STRUCT_B) return -1;
-	while (*argtype != _C_STRUCT_E && *argtype != '=') argtype++;
-	if (*argtype == _C_STRUCT_E) return 0;
-
-	argtype++;
-	while (*argtype != _C_STRUCT_E) {
-		if (*argtype == '"') {
-			/* Skip field name */
-			argtype++;
-			while (*argtype++ != '"') {}
-		}
-
-		argtype = PyObjCRT_SkipTypeSpec(argtype);
-		if (argtype == NULL) return -1;
-		res ++;
-	}
-	return res;
-=======
     Py_ssize_t res = 0;
 
     if (*argtype != _C_STRUCT_B) return -1;
@@ -197,7 +141,6 @@
         res ++;
     }
     return res;
->>>>>>> 124319c3
 }
 
 
@@ -224,74 +167,6 @@
     free_type(PyCapsule_GetPointer(ptr, "objc.__ffi_type__"));
 }
 
-<<<<<<< HEAD
-static ffi_type*
-array_to_ffi_type(const char* argtype)
-{
-static  PyObject* array_types = NULL; /* XXX: Use NSMap  */
-	PyObject* v;
-	ffi_type* type;
-	Py_ssize_t field_count;
-	Py_ssize_t i;
-	const char* key = argtype;
-
-	if (array_types == NULL) {
-		array_types = PyDict_New();
-		if (array_types == NULL) return NULL;
-	}
-
-	v = PyDict_GetItemString(array_types, (char*)argtype);
-	if (v != NULL) {
-		return (ffi_type*)PyCapsule_GetPointer(v, "objc.__ffi_type__");
-	}
-
-	/* We don't have a type description yet, dynamicly
-	 * create it.
-	 */
-	field_count = atoi(argtype+1);
-
-	type = PyMem_Malloc(sizeof(*type));
-	if (type == NULL) {
-		PyErr_NoMemory();
-		return NULL;
-	}
-	type->size = PyObjCRT_SizeOfType(argtype);
-	type->alignment = PyObjCRT_AlignOfType(argtype);
-
-	/* Libffi doesn't really know about arrays as part of larger
-	 * data-structures (e.g. struct foo { int field[3]; };). We fake it
-	 * by treating the nested array as a struct. These seems to work
-	 * fine on MacOS X.
-	 */
-	type->type = FFI_TYPE_STRUCT;
-	type->elements = PyMem_Malloc((1+field_count) * sizeof(ffi_type*));
-	if (type->elements == NULL) {
-		PyMem_Free(type);
-		PyErr_NoMemory();
-		return NULL;
-	}
-
-	while (isdigit(*++argtype));
-	type->elements[0] = signature_to_ffi_type(argtype);
-	for (i = 1; i < field_count; i++) {
-		type->elements[i] = type->elements[0];
-	}
-	type->elements[field_count] = 0;
-
-	v = PyCapsule_New(type, "objc.__ffi_type__", cleanup_ffitype_capsule);
-	if (v == NULL) {
-		free_type(type);
-		return NULL;
-	}
-
-	PyDict_SetItemString(array_types, (char*)key, v);
-	if (PyErr_Occurred()) {
-		Py_DECREF(v);
-		return NULL;
-	}
-	Py_DECREF(v);
-	return type;
-=======
 #endif /* Python >= 2.7 */
 
 
@@ -362,95 +237,11 @@
     }
     Py_DECREF(v);
     return type;
->>>>>>> 124319c3
 }
 
 static ffi_type*
 struct_to_ffi_type(const char* argtype)
 {
-<<<<<<< HEAD
-	static  PyObject* struct_types = NULL; /* XXX: Use NSMap  */
-	PyObject* v;
-	ffi_type* type;
-	Py_ssize_t field_count;
-	const char* curtype;
-
-	if (struct_types == NULL) {
-		struct_types = PyDict_New();
-		if (struct_types == NULL) return NULL;
-	}
-
-	v = PyDict_GetItemString(struct_types, (char*)argtype);
-	if (v != NULL) {
-		return (ffi_type*)PyCapsule_GetPointer(v, "objc.__ffi_type__");
-	}
-
-	/* We don't have a type description yet, dynamicly
-	 * create it.
-	 */
-	field_count = num_struct_fields(argtype);
-	if (field_count == -1) {
-		PyErr_Format(PyObjCExc_InternalError,
-			"Cannot determine layout of %s", argtype);
-		return NULL;
-	}
-
-	type = PyMem_Malloc(sizeof(*type));
-	if (type == NULL) {
-		PyErr_NoMemory();
-		return NULL;
-	}
-	type->size = PyObjCRT_SizeOfType(argtype);
-	type->alignment = PyObjCRT_AlignOfType(argtype);
-	type->type = FFI_TYPE_STRUCT;
-	type->elements = PyMem_Malloc((1+field_count) * sizeof(ffi_type*));
-	if (type->elements == NULL) {
-		PyMem_Free(type);
-		PyErr_NoMemory();
-		return NULL;
-	}
-
-	field_count = 0;
-	curtype = argtype+1;
-	while (*curtype != _C_STRUCT_E && *curtype != '=') curtype++;
-	if (*curtype == '=') {
-		curtype ++;
-		while (*curtype != _C_STRUCT_E) {
-			if (*curtype == '"') {
-				/* Skip field name */
-				curtype++;
-				while (*curtype++ != '"') {}
-			}
-			type->elements[field_count] =
-				signature_to_ffi_type(curtype);
-			if (type->elements[field_count] == NULL) {
-				PyMem_Free(type->elements);
-				return NULL;
-			}
-			field_count++;
-			curtype = PyObjCRT_SkipTypeSpec(curtype);
-			if (curtype == NULL) {
-				PyMem_Free(type->elements);
-				return NULL;
-			}
-		}
-	}
-	type->elements[field_count] = NULL;
-
-	v = PyCapsule_New(type, "objc.__ffi_type__", cleanup_ffitype_capsule);
-	if (v == NULL) {
-		free_type(type);
-		return NULL;
-	}
-
-	PyDict_SetItemString(struct_types, (char*)argtype, v);
-	if (PyErr_Occurred()) {
-		Py_DECREF(v);
-		return NULL;
-	}
-	Py_DECREF(v);
-	return type;
-=======
 static  PyObject* struct_types = NULL;
 
     PyObject* v;
@@ -542,7 +333,6 @@
     }
     Py_DECREF(v);
     return type;
->>>>>>> 124319c3
 }
 
 ffi_type*
@@ -552,23 +342,6 @@
 static const char long_type[] = { _C_LNG, 0 };
 static const char ulong_type[] = { _C_ULNG, 0 };
 
-<<<<<<< HEAD
-	switch (*argtype) {
-	case _C_CHR: case _C_SHT: case _C_UNICHAR:
-		return signature_to_ffi_type(long_type);
-	case _C_UCHR: case _C_USHT:
-		return signature_to_ffi_type(ulong_type);
-#ifdef _C_BOOL
-	case _C_BOOL: return signature_to_ffi_type(long_type);
-#endif
-	case _C_NSBOOL:
-		      return signature_to_ffi_type(long_type);
-	default:
-		return signature_to_ffi_type(argtype);
-	}
-#else
-	return signature_to_ffi_type(argtype);
-=======
     switch (*argtype) {
     case _C_CHR: case _C_SHT: case _C_UNICHAR:
         return signature_to_ffi_type(long_type);
@@ -578,7 +351,6 @@
 
 #ifdef _C_BOOL
     case _C_BOOL: return signature_to_ffi_type(long_type);
->>>>>>> 124319c3
 #endif
 
     case _C_NSBOOL:
@@ -597,67 +369,6 @@
 static ffi_type*
 signature_to_ffi_type(const char* argtype)
 {
-<<<<<<< HEAD
-	argtype = PyObjCRT_SkipTypeQualifiers(argtype);
-	switch (*argtype) {
-	case _C_VOID: return &ffi_type_void;
-	case _C_ID: return &ffi_type_pointer;
-	case _C_CLASS: return &ffi_type_pointer;
-	case _C_SEL: return &ffi_type_pointer;
-	case _C_CHR: return &ffi_type_schar;
-	case _C_CHAR_AS_INT: return &ffi_type_schar;
-	case _C_CHAR_AS_TEXT: return &ffi_type_schar;
-#ifdef _C_BOOL
-	case _C_BOOL:
-	     /* sizeof(bool) == 4 on PPC32, and 1 on all others */
-#if defined(__ppc__) && !defined(__LP__)
-	     return &ffi_type_sint;
-#else
-	     return &ffi_type_schar;
-#endif
-
-#endif
-	case _C_NSBOOL: return &ffi_type_schar;
-	case _C_UCHR: return &ffi_type_uchar;
-	case _C_SHT: return &ffi_type_sshort;
-	case _C_UNICHAR: return &ffi_type_ushort;
-	case _C_USHT: return &ffi_type_ushort;
-	case _C_INT: return &ffi_type_sint;
-	case _C_UINT: return &ffi_type_uint;
-
-	 /* The next to defintions are incorrect, but the correct definitions
-	  * don't work (e.g. give testsuite failures).
-	  */
-#ifdef __LP64__
-	case _C_LNG: return &ffi_type_sint64;  /* ffi_type_slong */
-	case _C_ULNG: return &ffi_type_uint64;  /* ffi_type_ulong */
-#else
-	case _C_LNG: return &ffi_type_sint;  /* ffi_type_slong */
-	case _C_ULNG: return &ffi_type_uint;  /* ffi_type_ulong */
-#endif
-	case _C_LNG_LNG: return &ffi_type_sint64;
-	case _C_ULNG_LNG: return &ffi_type_uint64;
-	case _C_FLT: return &ffi_type_float;
-	case _C_DBL: return &ffi_type_double;
-	case _C_CHARPTR: return &ffi_type_pointer;
-	case _C_PTR: return &ffi_type_pointer;
-	case _C_ARY_B:
-		return array_to_ffi_type(argtype);
-	case _C_IN: case _C_OUT: case _C_INOUT: case _C_CONST:
-#if 0	/* 'O' is used by remote objects ??? */
-	  case 'O':
-#endif
-		return signature_to_ffi_type(argtype+1);
-	case _C_STRUCT_B:
-		return struct_to_ffi_type(argtype);
-	case _C_UNDEF:
-		return &ffi_type_pointer;
-	default:
-		PyErr_Format(PyExc_NotImplementedError,
-			"Type '%#x' (%c) not supported", *argtype, *argtype);
-		return NULL;
-	}
-=======
     argtype = PyObjCRT_SkipTypeQualifiers(argtype);
     switch (*argtype) {
     case _C_VOID: return &ffi_type_void;
@@ -721,7 +432,6 @@
             "Type '0x%x' (%c) not supported", *argtype, *argtype);
         return NULL;
     }
->>>>>>> 124319c3
 }
 
 static Py_ssize_t
@@ -784,28 +494,6 @@
     }
 
 #ifdef __LP64__
-<<<<<<< HEAD
-	if (strncmp(type, "{_CFRange=qq}", sizeof("{_CFRange=qq}") - 1) == 0) {
-		return ((CFRange*)pvalue)->length;
-	}
-#else
-	if (strncmp(type, "{_CFRange=ii}", sizeof("{_CFRange=ii}") - 1) == 0) {
-		return ((CFRange*)pvalue)->length;
-	}
-#endif
-	if (strncmp(type, "{_CFRange=ll}", sizeof("{_CFRange=ll}") - 1) == 0) {
-		return ((CFRange*)pvalue)->length;
-	}
-
-	if (strncmp(type, @encode(CFArrayRef), sizeof(@encode(CFArrayRef))-1) == 0 ||
-		strncmp(type, @encode(CFMutableArrayRef), sizeof(@encode(CFMutableArrayRef))-1) == 0) {
-
-		return CFArrayGetCount(*(CFArrayRef*)pvalue);
-	}
-	PyErr_Format(PyExc_TypeError,
-			"Don't know how to convert to extract count: %s", type);
-	return -1;
-=======
     if (strncmp(type, "{_CFRange=qq}", sizeof("{_CFRange=qq}") - 1) == 0) {
         return (Py_ssize_t)(((CFRange*)pvalue)->length);
     }
@@ -829,7 +517,6 @@
     PyErr_Format(PyExc_TypeError,
             "Don't know how to convert to extract count: %s", type);
     return -1;
->>>>>>> 124319c3
 }
 
 /* Support for printf format strings */
@@ -841,178 +528,6 @@
     ffi_type** arglist, void** values,
     Py_ssize_t curarg)
 {
-<<<<<<< HEAD
-	/* Walk the format string as a UTF-8 encoded ASCII value. This isn't
-	 * perfect but keeps the code simple.
-	 */
-	Py_ssize_t maxarg = PyTuple_Size(argtuple);
-
-	PyObject* encoded;
-	PyObject* v;
-
-	if (PyBytes_Check(py_format)) {
-		encoded = py_format;
-		Py_INCREF(encoded);
-
-	} else if (PyUnicode_Check(py_format)) {
-		encoded = PyUnicode_AsEncodedString(py_format, "utf-8", NULL);
-		if (encoded == NULL) {
-			return -1;
-		}
-
-	} else {
-		PyErr_SetString(PyExc_TypeError, "Unsupported format string type");
-		return -1;
-	}
-
-	const char* format = PyBytes_AsString(encoded);
-	if (format == NULL) {
-		if (!PyErr_Occurred()) {
-			PyErr_SetString(PyExc_ValueError, "Empty format string");
-		}
-		Py_DECREF(encoded);
-		return -1;
-	}
-
-	format = strchr(format, '%');
-	while (format && *format != '\0') {
-		char typecode;
-
-		/* Skip '%' */
-		format ++;
-
-		/* Check for '%%' escape */
-		if (*format == '%') {
-			format++;
-			format = strchr(format, '%');
-			continue;
-		}
-
-		/* Skip flags */
-		while (1) {
-		   if (!*format)  break;
-		   if (
-			   (*format == '#')
-			|| (*format == '0')
-			|| (*format == '-')
-			|| (*format == ' ')
-			|| (*format == '+')
-			|| (*format == '\'')) {
-
-			format++;
-		   } else {
-			break;
-		   }
-		}
-
-		/* Field width */
-		if (*format == '*') {
-			if (argoffset >= maxarg) {
-				PyErr_Format(PyExc_ValueError, "Too few arguments for format string [cur:%"PY_FORMAT_SIZE_T"d/len:%"PY_FORMAT_SIZE_T"d]", argoffset, maxarg);
-				Py_DECREF(encoded);
-				return -1;
-			}
-			format++;
-			byref[curarg] = PyMem_Malloc(sizeof(int));
-			if (byref[curarg] == NULL) {
-				Py_DECREF(encoded);
-				return -1;
-			}
-
-			if (depythonify_c_value(@encode(int), PyTuple_GET_ITEM(argtuple, argoffset), byref[curarg]) < 0) {
-				Py_DECREF(encoded);
-				return -1;
-			}
-			values[curarg] = byref[curarg];
-			arglist[curarg] = signature_to_ffi_type(@encode(int));
-
-			argoffset++;
-			curarg++;
-
-		} else {
-			while (isdigit(*format)) format++;
-		}
-
-		/* Precision */
-		if (*format == '.') {
-			format++;
-			if (*format == '*') {
-				format++;
-				if (argoffset >= maxarg) {
-					PyErr_Format(PyExc_ValueError, "Too few arguments for format string [cur:%"PY_FORMAT_SIZE_T"d/len:%"PY_FORMAT_SIZE_T"d]", argoffset, maxarg);
-					Py_DECREF(encoded);
-					return -1;
-				}
-				byref[curarg] = PyMem_Malloc(sizeof(long long));
-				if (byref[curarg] == NULL) {
-					Py_DECREF(encoded);
-					return -1;
-				}
-
-
-				if (depythonify_c_value(@encode(int), PyTuple_GET_ITEM(argtuple, argoffset), byref[curarg]) < 0) {
-					Py_DECREF(encoded);
-					return -1;
-				}
-				values[curarg] = byref[curarg];
-				arglist[curarg] = signature_to_ffi_type(@encode(int));
-				argoffset++;
-				curarg++;
-			} else {
-				while (isdigit(*format)) format++;
-			}
-		}
-
-		/* length modifier */
-		typecode = 0;
-
-		if (*format == 'h') {
-			format++;
-
-			if (*format == 'h') {
-				format++;
-			}
-
-		} else if (*format == 'l') {
-			format++;
-			typecode = _C_LNG;
-			if (*format == 'l') {
-				typecode = _C_LNG_LNG;
-				format++;
-			}
-
-		} else if (*format == 'q') {
-			format++;
-			typecode = _C_LNG_LNG;
-
-		} else if (*format == 'j') {
-			typecode = _C_LNG_LNG;
-			format++;
-
-		} else if (*format == 'z') {
-			typecode = *@encode(size_t);
-			format++;
-
-		} else if (*format == 't') {
-			typecode = *@encode(ptrdiff_t);
-			format++;
-
-		} else if (*format == 'L') {
-			/* typecode = _C_LNGDBL, that's odd: no type encoding for long double! */
-			format++;
-
-		}
-
-		if (argoffset >= maxarg) {
-			PyErr_Format(PyExc_ValueError, "Too few arguments for format string [cur:%"PY_FORMAT_SIZE_T"d/len:%"PY_FORMAT_SIZE_T"d]", argoffset, maxarg);
-			Py_DECREF(encoded);
-			return -1;
-		}
-
-		/* And finally the info we're after: the actual format character */
-		switch (*format) {
-		case 'c': case 'C':
-=======
     /* Walk the format string as a UTF-8 encoded ASCII value. This isn't
      * perfect but keeps the code simple.
      */
@@ -1209,7 +724,6 @@
         /* And finally the info we're after: the actual format character */
         switch (*format) {
         case 'c': case 'C':
->>>>>>> 124319c3
 #if SIZEOF_WCHAR_T != 4
 #    error "Unexpected wchar_t size"
 #endif
@@ -1218,128 +732,6 @@
             arglist[curarg] = signature_to_ffi_type(@encode(int));
             v = PyTuple_GET_ITEM(argtuple, argoffset);
 #if PY_MAJOR_VERSION == 2
-<<<<<<< HEAD
-			if (PyString_Check(v)) {
-				if (PyString_Size(v) != 1) {
-					PyErr_SetString(PyExc_ValueError, "Expecting string of length 1");
-					Py_DECREF(encoded);
-					return -1;
-				}
-				*(int*)byref[curarg] = (wchar_t)*PyString_AsString(v);
-			} else
-#endif
-			if (PyUnicode_Check(v)) {
-
-				if (PyUnicode_GetSize(v) != 1) {
-					PyErr_SetString(PyExc_ValueError, "Expecting string of length 1");
-					Py_DECREF(encoded);
-					return -1;
-				}
-				*(int*)byref[curarg] = (wchar_t)*PyUnicode_AsUnicode(v);
-			} else if (depythonify_c_value(@encode(int), v, byref[curarg]) < 0) {
-				Py_DECREF(encoded);
-				return -1;
-			}
-
-			values[curarg] = byref[curarg];
-
-			argoffset++;
-			curarg++;
-			break;
-
-		case 'd': case 'i': case 'D':
-			/* INT */
-			if (*format == 'D') {
-				typecode = _C_LNG;
-			}
-
-			if (typecode == _C_LNG_LNG) {
-				byref[curarg] = PyMem_Malloc(sizeof(long long));
-
-			} else if (typecode == _C_LNG) {
-				byref[curarg] = PyMem_Malloc(sizeof(long));
-
-			} else {
-				typecode = _C_INT;
-				byref[curarg] = PyMem_Malloc(sizeof(int));
-			}
-			if (byref[curarg] == NULL) {
-				PyErr_NoMemory();
-				return -1;
-			}
-			if (depythonify_c_value(&typecode, PyTuple_GET_ITEM(argtuple, argoffset), byref[curarg]) < 0) {
-				Py_DECREF(encoded);
-				return -1;
-			}
-			values[curarg] = byref[curarg];
-			arglist[curarg] = signature_to_ffi_type(&typecode);
-
-			argoffset++;
-			curarg++;
-			break;
-
-		case 'o': case 'u': case 'x':
-		case 'X': case 'U': case 'O':
-			/* UNSIGNED */
-			if (*format == 'U' || *format == 'X') {
-				typecode = _C_LNG;
-			}
-
-			if (typecode == _C_LNG_LNG) {
-				byref[curarg] = PyMem_Malloc(sizeof(long long));
-				typecode = _C_ULNG_LNG;
-
-			} else if (typecode == _C_LNG) {
-				byref[curarg] = PyMem_Malloc(sizeof(long));
-				typecode = _C_ULNG;
-
-			} else {
-				byref[curarg] = PyMem_Malloc(sizeof(int));
-				typecode = _C_UINT;
-			}
-			if (byref[curarg] == NULL) {
-				PyErr_NoMemory();
-				Py_DECREF(encoded);
-				return -1;
-			}
-			if (depythonify_c_value(&typecode, PyTuple_GET_ITEM(argtuple, argoffset), byref[curarg]) < 0) {
-				Py_DECREF(encoded);
-				return -1;
-			}
-			values[curarg] = byref[curarg];
-			arglist[curarg] = signature_to_ffi_type(&typecode);
-
-			argoffset++;
-			curarg++;
-			break;
-
-		case 'f': case 'F': case 'e': case 'E':
-		case 'g': case 'G': case 'a': case 'A':
-			/* double */
-			typecode = _C_DBL;
-			byref[curarg] = PyMem_Malloc(sizeof(double));
-			if (byref[curarg] == NULL) {
-				PyErr_NoMemory();
-				Py_DECREF(encoded);
-				return -1;
-			}
-
-			if (depythonify_c_value(&typecode, PyTuple_GET_ITEM(argtuple, argoffset), byref[curarg]) < 0) {
-				Py_DECREF(encoded);
-				return -1;
-			}
-			values[curarg] = byref[curarg];
-#if defined(__ppc__)
-			/* Passing floats to variadic functions on darwin/ppc
-			 * is slightly convoluted. Lying to libffi about the
-			 * type of the argument seems to trick it into doing
-			 * what the callee expects.
-			 * XXX: need to test if this is still needed.
-			 */
-			arglist[curarg] = &ffi_type_uint64;
-#else
-			arglist[curarg] = signature_to_ffi_type(&typecode);
-=======
             if (PyString_Check(v)) {
                 if (PyString_Size(v) != 1) {
                     PyErr_SetString(PyExc_ValueError, "Expecting string of length 1");
@@ -1348,7 +740,6 @@
                 }
                 *(int*)byref[curarg] = (wchar_t)*PyString_AsString(v);
             } else
->>>>>>> 124319c3
 #endif
             if (PyUnicode_Check(v)) {
 
@@ -1571,125 +962,6 @@
         }
 
 
-<<<<<<< HEAD
-			argoffset++;
-			curarg++;
-			break;
-
-
-		case 's': case 'S':
-			/* string */
-			if (*format == 'S' || typecode == _C_LNG) {
-				/* whar_t */
-				v = byref_attr[curarg].buffer = PyUnicode_FromObject( PyTuple_GET_ITEM(argtuple, argoffset));
-				if (byref_attr[curarg].buffer == NULL) {
-					Py_DECREF(encoded);
-					return -1;
-				}
-
-				Py_ssize_t sz = PyUnicode_GetSize(v);
-				byref[curarg] = PyMem_Malloc(sizeof(wchar_t)*(sz+1));
-				if (byref[curarg] == NULL) {
-					Py_DECREF(encoded);
-					return -1;
-				}
-
-				if (PyUnicode_AsWideChar(UNICODE_CAST(v), (wchar_t*)byref[curarg], sz)<0) {
-					Py_DECREF(encoded);
-					return -1;
-				}
-				((wchar_t*)byref[curarg])[sz] = 0;
-				arglist[curarg] = signature_to_ffi_type(@encode(wchar_t*));
-				values[curarg] = byref + curarg;
-			} else {
-				/* char */
-				typecode = _C_CHARPTR;
-				byref[curarg] = PyMem_Malloc(sizeof(char*));
-				if (byref[curarg] == NULL) {
-					PyErr_NoMemory();
-					Py_DECREF(encoded);
-					return -1;
-				}
-				if (depythonify_c_value(&typecode, PyTuple_GET_ITEM(argtuple, argoffset), byref[curarg]) < 0) {
-					Py_DECREF(encoded);
-					return -1;
-				}
-				arglist[curarg] = signature_to_ffi_type(&typecode);
-				values[curarg] = byref[curarg];
-			}
-
-			argoffset++;
-			curarg++;
-			break;
-
-		case '@': case 'K':
-			/* object (%K is only used by NSPredicate */
-			typecode = _C_ID;
-			byref[curarg] = PyMem_Malloc(sizeof(char*));
-			if (byref[curarg] == NULL) {
-				PyErr_NoMemory();
-				Py_DECREF(encoded);
-				return -1;
-			}
-			if (depythonify_c_value(&typecode, PyTuple_GET_ITEM(argtuple, argoffset), byref[curarg]) < 0) {
-				Py_DECREF(encoded);
-				return -1;
-			}
-			values[curarg] = byref[curarg];
-			arglist[curarg] = signature_to_ffi_type(&typecode);
-
-			argoffset++;
-			curarg++;
-			break;
-
-		case 'p':
-			/* pointer */
-			byref[curarg] = PyMem_Malloc(sizeof(char*));
-			if (byref[curarg] == NULL) {
-				PyErr_NoMemory();
-				Py_DECREF(encoded);
-				return -1;
-			}
-			*((char**)byref[curarg]) = (char*)PyTuple_GET_ITEM(argtuple, argoffset);
-			values[curarg] = byref[curarg];
-			arglist[curarg] = signature_to_ffi_type(@encode(void*));
-
-			argoffset++;
-			curarg++;
-			break;
-
-		case 'n':
-			/* pointer-to-int */
-			byref[curarg] = PyMem_Malloc(sizeof(long long));
-			if (byref[curarg] == NULL) {
-				PyErr_NoMemory();
-				Py_DECREF(encoded);
-				return -1;
-			}
-			values[curarg] = byref[curarg];
-			arglist[curarg] = signature_to_ffi_type(&typecode);
-
-			argoffset++;
-			break;
-
-		default:
-			PyErr_SetString(PyExc_ValueError, "Invalid format string");
-			Py_DECREF(encoded);
-			return -1;
-		}
-
-
-		format = strchr(format+1, '%');
-	}
-
-	Py_DECREF(encoded);
-
-	if (argoffset != maxarg) {
-		PyErr_Format(PyExc_ValueError, "Too many values for format [%"PY_FORMAT_SIZE_T"d/%"PY_FORMAT_SIZE_T"d]", argoffset, maxarg);
-		return -1;
-	}
-	return curarg;
-=======
         format = strchr(format+1, '%');
     }
 
@@ -1700,7 +972,6 @@
         return -1;
     }
     return curarg;
->>>>>>> 124319c3
 }
 
 static Py_ssize_t parse_varargs_array(
@@ -1709,52 +980,6 @@
     void** byref,
     ffi_type** arglist, void** values, Py_ssize_t count)
 {
-<<<<<<< HEAD
-	Py_ssize_t curarg = Py_SIZE(methinfo)-1;
-	Py_ssize_t maxarg = PyTuple_Size(argtuple);
-	Py_ssize_t argSize;
-
-	if (count != -1) {
-		if (maxarg - curarg != count) {
-			PyErr_Format(PyExc_ValueError, "Wrong number of variadic arguments, need %" PY_FORMAT_SIZE_T "d, got %" PY_FORMAT_SIZE_T "d",
-					count, (maxarg - curarg));
-			return -1;
-		}
-	}
-
-	struct _PyObjC_ArgDescr* argType = (
-			methinfo->argtype + Py_SIZE(methinfo) - 1);
-
-	argSize = PyObjCRT_SizeOfType(argType->type);
-
-	if (count == -1) {
-		if (argType->type[0] != _C_ID) {
-			PyErr_Format(PyExc_TypeError,
-				"variadic null-terminated arrays only supported for type '%c', not '%s' || %s", _C_ID, argType->type, PyObject_REPR((PyObject*)methinfo));
-			return -1;
-		}
-	}
-
-	for (;argoffset < maxarg; curarg++, argoffset++) {
-		byref[curarg]  = PyMem_Malloc(argSize);
-		if (byref[curarg] == NULL) {
-			return -1;
-		}
-		if (depythonify_c_value(argType->type,
-			PyTuple_GET_ITEM(argtuple, argoffset),
-			byref[curarg]) < 0) {
-
-			return -1;
-		}
-
-		values[curarg] = byref[curarg];
-		arglist[curarg] = &ffi_type_pointer;
-	}
-	byref[curarg]  = NULL;
-	values[curarg] = &byref[curarg];
-	arglist[curarg] = &ffi_type_pointer;
-	return curarg+1;
-=======
     Py_ssize_t curarg = Py_SIZE(methinfo)-1;
     Py_ssize_t maxarg = PyTuple_Size(argtuple);
     Py_ssize_t argSize;
@@ -1804,7 +1029,6 @@
     values[curarg] = &byref[curarg];
     arglist[curarg] = &ffi_type_pointer;
     return curarg+1;
->>>>>>> 124319c3
 }
 
 /* This function decodes its arguments into Python values, then
@@ -1827,793 +1051,6 @@
 static void
 method_stub(ffi_cif* cif __attribute__((__unused__)), void* resp, void** args, void* _userdata)
 {
-<<<<<<< HEAD
-	int err;
-	PyObject*  seq;
-	_method_stub_userdata* userdata = (_method_stub_userdata*)_userdata;
-	PyObject* callable = userdata->callable;
-	PyObjCMethodSignature* methinfo = userdata->methinfo;
-	Py_ssize_t         i, startArg;
-	PyObject*          arglist;
-	PyObject*          res;
-	PyObject*          v = NULL;
-	int                have_output = 0;
-	const char*        rettype;
-	PyObject* 	   pyself;
-	int		   cookie;
-	Py_ssize_t	   count;
-	BOOL		   haveCountArg;
-
-	PyGILState_STATE   state = PyGILState_Ensure();
-
-	rettype = methinfo->rettype.type;
-
-	arglist = PyList_New(0);
-
-	/* First translate from Objective-C to python */
-	if (userdata->closureType == PyObjC_Method) {
-		pyself = PyObjCObject_NewTransient(*(id*)args[0], &cookie);
-		if (pyself == NULL) {
-			goto error;
-		}
-		pyself = PyObjC_AdjustSelf(pyself);
-		if (pyself == NULL) {
-			goto error;
-		}
-		if (PyList_Append(arglist, pyself) == -1) {
-			goto error;
-		}
-		startArg = 2;
-	} else if (userdata->closureType == PyObjC_Block) {
-		startArg = 1;
-		pyself = NULL;
-	} else {
-		startArg = 0;
-		pyself = NULL;
-	}
-
-	for (i = startArg; i < Py_SIZE(methinfo); i++) {
-
-		const char* argtype = methinfo->argtype[i].type;
-
-#if 0
-		if (argtype[0] == 'O') {
-			argtype ++;
-		}
-#endif
-
-		switch (*argtype) {
-		case _C_INOUT:
-			if (argtype[1] == _C_PTR) {
-				have_output ++;
-			}
-			/* FALL THROUGH */
-		case _C_IN: case _C_CONST:
-			if (argtype[1] == _C_PTR && argtype[2] == _C_VOID && methinfo->argtype[i].ptrType == PyObjC_kPointerPlain) {
-				/* A plain 'void*' that was marked up.
-				 * This is wrong, but happens in the official metadata included
-				 * with 10.5.x
-				 */
-				v = pythonify_c_value(argtype, args[i]);
-			} else if (argtype[1] == _C_PTR || argtype[1] == _C_CHARPTR) {
-				const char* resttype;
-
-				if (argtype[1] == _C_PTR) {
-					resttype = argtype + 2;
-				} else {
-					resttype = gCharEncoding;
-				}
-
-				if (*(void**)args[i] == NULL) {
-					v = PyObjC_NULL;
-					Py_INCREF(v);
-				} else {
-					switch (methinfo->argtype[i].ptrType) {
-					case PyObjC_kPointerPlain:
-						v = pythonify_c_value(resttype,
-							*(void**)args[i]);
-						break;
-
-					case PyObjC_kNullTerminatedArray:
-						v = pythonify_c_array_nullterminated(resttype, *(void**)args[i], methinfo->argtype[i].alreadyRetained, methinfo->argtype[i].alreadyCFRetained);
-						break;
-
-					case PyObjC_kArrayCountInArg:
-						count = extract_count(
-							methinfo->argtype[methinfo->argtype[i].arrayArg].type,
-							args[methinfo->argtype[i].arrayArg]);
-						if (count == -1 && PyErr_Occurred()) {
-							v = NULL;
-						} else {
-							v = PyObjC_CArrayToPython2(resttype, *(void**)args[i], count, methinfo->argtype[i].alreadyRetained, methinfo->argtype[i].alreadyCFRetained);
-						}
-						break;
-
-					case PyObjC_kFixedLengthArray:
-						count = methinfo->argtype[i].arrayArg;
-						v = PyObjC_CArrayToPython2(resttype, *(void**)args[i], count, methinfo->argtype[i].alreadyRetained, methinfo->argtype[i].alreadyCFRetained);
-						break;
-
-					case PyObjC_kVariableLengthArray:
-						v = PyObjC_VarList_New(resttype, *(void**)args[i]);
-						break;
-					}
-				}
-
-			} else {
-				if (argtype[1] == _C_ARY_B) {
-					v = pythonify_c_value(argtype+1, *(void**)(args[i]));
-				} else {
-					v = pythonify_c_value(argtype+1, args[i]);
-				}
-
-			}
-			break;
-
-		case _C_OUT:
-			if (argtype[1] == _C_PTR) {
-				have_output ++;
-			}
-
-			if (userdata->argCount == Py_SIZE(methinfo)-1) {
-				/* Python method has parameters for the output
-				 * arguments as well, pass a placeholder value.
-				 *
-				 * XXX: For some types of arguments we could
-				 * well pass in a buffer/array.array-style object!
-				 */
-				if (*(void**)args[i] == NULL) {
-					v = PyObjC_NULL;
-				} else {
-					v = Py_None;
-				}
-				Py_INCREF(v);
-			} else {
-				/* Skip output parameter */
-				continue;
-			}
-			break;
-
-		case _C_CHARPTR:
-			 /* XXX: Not quite happy about this, why special case 'char*' but not 'int*' (both without in/out/inout markup) */
-			if (*(void**)args[i] == NULL) {
-				v = PyObjC_NULL;
-				Py_INCREF(v);
-			} else {
-				switch (methinfo->argtype[i].ptrType) {
-				case PyObjC_kPointerPlain:
-					v = pythonify_c_value(argtype, args[i]);
-					break;
-
-				case PyObjC_kNullTerminatedArray:
-					v = pythonify_c_array_nullterminated(argtype, args[i], methinfo->argtype[i].alreadyRetained, methinfo->argtype[i].alreadyCFRetained);
-					break;
-
-				case PyObjC_kArrayCountInArg:
-					count = extract_count(
-						methinfo->argtype[methinfo->argtype[i].arrayArg].type,
-						args[methinfo->argtype[i].arrayArg]);
-					if (count == -1 && PyErr_Occurred()) {
-						v = NULL;
-					} else {
-						v = PyBytes_FromStringAndSize(args[i], count);
-					}
-					break;
-
-				case PyObjC_kFixedLengthArray:
-					count = methinfo->argtype[i].arrayArg;
-					v = PyBytes_FromStringAndSize(args[i], count);
-					break;
-
-				case PyObjC_kVariableLengthArray:
-					v = PyObjC_VarList_New(gCharEncoding,
-						args[i]);
-					break;
-				}
-			}
-			break;
-
-		case _C_ARY_B:
-			/* An array is actually a pointer to the first
-			 * element of the array. Libffi passes a pointer to
-			 * that pointer, we need to strip one level of
-			 * indirection to ensure that pythonify_c_value works
-			 * correctly.
-			 */
-			v = pythonify_c_value(argtype, *(void**)args[i]);
-			break;
-
-                case _C_ID:
-			v = pythonify_c_value(argtype, args[i]);
-                        if (v != NULL && PyObjCObject_IsBlock(v) && PyObjCObject_GetBlock(v) == NULL) {
-                            /* Argument is a block */
-                            if (methinfo->argtype[i].callable != NULL) {
-                                    PyObjCObject_SET_BLOCK(v, methinfo->argtype[i].callable);
-                                    Py_INCREF(methinfo->argtype[i].callable);
-                            }
-                        }
-                        break;
-
-		default:
-			v = pythonify_c_value(argtype, args[i]);
-		}
-		if (v == NULL) {
-			Py_DECREF(arglist);
-			goto error;
-		}
-		if (PyList_Append(arglist, v) == -1) {
-			Py_DECREF(v);
-			Py_DECREF(arglist);
-			goto error;
-		}
-		Py_DECREF(v);
-	}
-
-	v = PyList_AsTuple(arglist);
-	if (v == NULL) {
-		Py_DECREF(arglist);
-		if (pyself) {
-			PyObjCObject_ReleaseTransient(pyself, cookie);
-		}
-		goto error;
-	}
-	Py_DECREF(arglist);
-	arglist = v;
-
-	if (!callable) {
-		abort();
-	}
-
-	/* Avoid calling a PyObjCPythonSelector directory, it does
-	 * additional work that we don't need.
-	 */
-	if (PyObjCPythonSelector_Check(callable)) {
-		callable = ((PyObjCPythonSelector*)callable)->callable;
-	}
-
-	res = PyObject_Call(callable, arglist, NULL);
-	Py_DECREF(arglist);
-
-	if (res == NULL) {
-		goto error;
-	}
-
-	if (!have_output) {
-		if (*rettype != _C_VOID) {
-			const char* unqualified_type = PyObjCRT_SkipTypeQualifiers(rettype);
-			if (unqualified_type[0] == _C_PTR || unqualified_type[0] == _C_CHARPTR) {
-				const char* rest = unqualified_type + 1;
-				if (*unqualified_type == _C_CHARPTR) {
-					rest = gCharEncoding;
-				}
-
-				if (res == PyObjC_NULL) {
-					*(void**)resp = NULL;
-				} else {
-					switch (methinfo->rettype.ptrType) {
-					case PyObjC_kPointerPlain:
-						err = depythonify_c_return_value(unqualified_type, res, resp);
-						if (err == -1) {
-							Py_DECREF(res);
-							goto error;
-						}
-						break;
-
-					case PyObjC_kFixedLengthArray:
-						count = methinfo->rettype.arrayArg;
-						err = depythonify_c_return_array_count(rest, count, res, resp, methinfo->rettype.alreadyRetained, methinfo->rettype.alreadyCFRetained);
-						if (err == -1) {
-							Py_DECREF(res);
-							goto error;
-						}
-						break;
-
-					case PyObjC_kVariableLengthArray:
-						err = depythonify_c_return_array_count(rest, -1, res, resp, methinfo->rettype.alreadyRetained, methinfo->rettype.alreadyCFRetained);
-						if (err == -1) {
-							Py_DECREF(res);
-							goto error;
-						}
-						break;
-
-					case PyObjC_kNullTerminatedArray:
-						err = depythonify_c_return_array_nullterminated(rest, res, resp, methinfo->rettype.alreadyRetained, methinfo->rettype.alreadyCFRetained);
-						if (err == -1) {
-							Py_DECREF(res);
-							goto error;
-						}
-						break;
-
-					case PyObjC_kArrayCountInArg:
-						/* We don't have output arguments, thus can calculate the response immediately */
-						count = extract_count(
-							methinfo->argtype[methinfo->rettype.arrayArg].type,
-							args[methinfo->rettype.arrayArg]);
-						if (count == -1 && PyErr_Occurred()) {
-							goto error;
-						}
-						err = depythonify_c_return_array_count(rest, count, res, resp, methinfo->rettype.alreadyRetained, methinfo->rettype.alreadyCFRetained);
-						if (err == -1) {
-							Py_DECREF(res);
-							goto error;
-						}
-					}
-				}
-
-			} else {
-				err = depythonify_c_return_value(rettype,
-					res, resp);
-
-				if (methinfo->rettype.alreadyRetained) {
-				   /* Must return a 'new' instead of a borrowed
-				    * reference.
-				    */
-				   [(*(id*)resp) retain];
-
-				} else if (methinfo->rettype.alreadyCFRetained) {
-				   /* Must return a 'new' instead of a borrowed
-				    * reference.
-				    */
-				   CFRetain((*(id*)resp));
-
-				} else if (*rettype == _C_ID && Py_REFCNT(res) == 1) {
-					/* make sure return value doesn't die before
-					 * the caller can get its hands on it.
-					 */
-				    [[(*(id*)resp) retain] autorelease];
-				}
-
-				if (err == -1) {
-					if (res == Py_None) {
-						if (userdata->closureType == PyObjC_Method) {
-							PyErr_Format(PyExc_ValueError,
-							   "%s: returned None, expecting "
-							   "a value",
-							   sel_getName(*(SEL*)args[1]));
-						} else {
-							PyErr_Format(PyExc_ValueError,
-							   "%R: returned None, expecting "
-							   "a value",
-							   userdata->callable);
-						}
-
-					}
-					Py_DECREF(res);
-					goto error;
-				}
-			}
-		} else {
-			if (res != Py_None) {
-				if (userdata->closureType == PyObjC_Method) {
-					PyErr_Format(PyExc_ValueError,
-						"%s: did not return None, expecting "
-						"void return value",
-						sel_getName(*(SEL*)args[1]));
-				} else {
-					PyErr_Format(PyExc_ValueError,
-					   "%R: returned None, expecting "
-					   "a value",
-					   userdata->callable);
-				}
-				goto error;
-			}
-			//*((int*)resp) = 0;
-		}
-
-	} else {
-		/* We have some output parameters, locate them and encode
-		 * their values
-		 */
-		Py_ssize_t idx;
-		PyObject* real_res;
-
-		if (*rettype == _C_VOID && have_output == 1) {
-			/* Special case: the python method returned only
-			 * the return value, not a tuple.
-			 */
-
-			for (i = startArg; i < Py_SIZE(methinfo); i++) {
-				const char* argtype = methinfo->argtype[i].type;
-
-				switch (*argtype) {
-				case _C_INOUT: case _C_OUT:
-					if (argtype[1] == _C_PTR) {
-						argtype += 2;
-					} else if (argtype[1] == _C_CHARPTR) {
-						argtype = gCharEncoding;
-					} else {
-						continue;
-					}
-					break;
-				default: continue;
-				}
-
-				if (*(void**)args[i] == NULL) {
-					break;
-				}
-
-				switch (methinfo->argtype[i].ptrType) {
-				case PyObjC_kPointerPlain:
-					err = depythonify_c_value(argtype, res, *(void**)args[i]);
-					if (err == -1) {
-						goto error;
-					}
-					if (argtype[0] == _C_ID && methinfo->argtype[i].alreadyRetained) {
-						[**(id**)args[i] retain];
-
-					} else if (argtype[0] == _C_ID && methinfo->argtype[i].alreadyCFRetained) {
-						CFRetain(**(id**)args[i]);
-
-					} else if (Py_REFCNT(res) == 1 && argtype[0] == _C_ID) {
-						/* make sure return value doesn't die before
-						 * the caller can get its hands on it.
-						 */
-						[[**(id**)args[i] retain] autorelease];
-					}
-					break;
-
-				case PyObjC_kNullTerminatedArray:
-					count = c_array_nullterminated_size(res, &seq);
-					if (count == -1) {
-						goto error;
-					}
-					err = depythonify_c_array_nullterminated(argtype, count, seq, *(void**)args[i], methinfo->argtype[i].alreadyRetained, methinfo->argtype[i].alreadyCFRetained);
-					Py_DECREF(seq);
-					if (err == -1) {
-						goto error;
-					}
-					break;
-
-				case PyObjC_kArrayCountInArg:
-					count = extract_count(
-							methinfo->argtype[methinfo->argtype[i].arrayArg].type,
-							args[methinfo->argtype[i].arrayArg]);
-					if (count == -1 && PyErr_Occurred()) {
-						goto error;
-					}
-					err = depythonify_c_array_count(argtype, count, NO, res, *(void**)args[i], methinfo->argtype[i].alreadyRetained, methinfo->argtype[i].alreadyCFRetained);
-					if (err == -1) {
-						goto error;
-					}
-					break;
-
-				case PyObjC_kFixedLengthArray:
-					count = methinfo->argtype[i].arrayArg;
-					err = depythonify_c_array_count(argtype, count, YES, res, *(void**)args[i], methinfo->argtype[i].alreadyRetained, methinfo->argtype[i].alreadyCFRetained);
-					if (err == -1) {
-						goto error;
-					}
-					break;
-
-				case PyObjC_kVariableLengthArray:
-					err = depythonify_c_array_count(argtype, -1, YES, res, *(void**)args[i], methinfo->argtype[i].alreadyRetained, methinfo->argtype[i].alreadyCFRetained);
-					if (err == -1) {
-						goto error;
-					}
-					break;
-				}
-
-				break;
-			}
-
-			PyGILState_Release(state);
-			return;
-		}
-
-		if (*rettype != _C_VOID) {
-			if (!PyTuple_Check(res) || PyTuple_Size(res) != have_output+1) {
-				PyErr_Format(PyExc_TypeError,
-					"%s: Need tuple of %d arguments as result",
-					sel_getName(*(SEL*)args[1]), have_output+1);
-				Py_DECREF(res);
-				goto error;
-			}
-
-			real_res = PyTuple_GET_ITEM(res, 0);
-			idx = 1;
-
-			const char* unqualified_type = PyObjCRT_SkipTypeQualifiers(rettype);
-			if (unqualified_type[0] == _C_PTR || unqualified_type[0] == _C_CHARPTR) {
-				const char* resttype = rettype + 1;
-				if (unqualified_type[0] == _C_CHARPTR) {
-					resttype = gCharEncoding;
-				}
-
-				if (real_res == PyObjC_NULL) {
-					*(void**)resp = NULL;
-				} else {
-					switch (methinfo->rettype.ptrType) {
-					case PyObjC_kPointerPlain:
-						err = depythonify_c_return_value(unqualified_type,
-							real_res, resp);
-						if (err == -1) {
-							Py_DECREF(res);
-							goto error;
-						}
-						break;
-
-					case PyObjC_kFixedLengthArray:
-						count = methinfo->rettype.arrayArg;
-						err = depythonify_c_return_array_count(resttype, count, real_res, resp, methinfo->rettype.alreadyRetained, methinfo->argtype[i].alreadyCFRetained);
-						if (err == -1) {
-							Py_DECREF(res);
-							goto error;
-						}
-						break;
-
-					case PyObjC_kVariableLengthArray:
-						err = depythonify_c_return_array_count(resttype, -1, real_res, resp, methinfo->rettype.alreadyRetained, methinfo->argtype[i].alreadyCFRetained);
-						if (err == -1) {
-							Py_DECREF(res);
-							goto error;
-						}
-						break;
-
-					case PyObjC_kNullTerminatedArray:
-						err = depythonify_c_return_array_nullterminated(resttype, real_res, resp, methinfo->rettype.alreadyRetained, methinfo->argtype[i].alreadyCFRetained);
-						if (err == -1) {
-							Py_DECREF(res);
-							goto error;
-						}
-						break;
-
-					case PyObjC_kArrayCountInArg:
-						if (*PyObjCRT_SkipTypeQualifiers(methinfo->argtype[methinfo->rettype.arrayArg].type) != _C_PTR) {
-							count = extract_count(
-								methinfo->argtype[methinfo->rettype.arrayArg].type,
-								args[methinfo->rettype.arrayArg]);
-							if (count == -1 && PyErr_Occurred()) {
-								goto error;
-							}
-							err = depythonify_c_return_array_count(resttype, count, real_res, resp, methinfo->rettype.alreadyRetained, methinfo->argtype[i].alreadyCFRetained);
-							if (err == -1) {
-								Py_DECREF(res);
-								goto error;
-							}
-						} else {
-							/* Wait until after the arguments have been depythonified */
-							*(void**)resp = NULL;
-							break;
-						}
-
-					}
-				}
-
-			} else {
-				err = depythonify_c_return_value(rettype,
-					real_res, resp);
-
-				if (methinfo->rettype.alreadyRetained) {
-				   /* Must return a 'new' instead of a borrowed
-				    * reference.
-				    */
-				   [(*(id*)resp) retain];
-
-				} else if (methinfo->rettype.alreadyCFRetained) {
-					CFRetain(*(id*)resp);
-
-				} else if (*rettype == _C_ID && Py_REFCNT(real_res) == 1) {
-					/* make sure return value doesn't die before
-					 * the caller can get its hands on it.
-					 */
-				    [[(*(id*)resp) retain] autorelease];
-				}
-				if (err == -1) {
-					if (real_res == Py_None) {
-						PyErr_Format(PyExc_ValueError,
-						   "%s: returned None, expecting "
-						   "a value",
-						   sel_getName(*(SEL*)args[1]));
-					}
-					Py_DECREF(res);
-					goto error;
-				}
-			}
-		} else {
-			if (!PyTuple_Check(res) || PyTuple_Size(res) != have_output) {
-				PyErr_Format(PyExc_TypeError,
-					"%s: Need tuple of %d arguments as result",
-					sel_getName(*(SEL*)args[1]), have_output);
-				Py_DECREF(res);
-				goto error;
-			}
-			real_res = NULL;
-			idx = 0;
-		}
-
-		haveCountArg = NO;
-		for (i = startArg; i < Py_SIZE(methinfo); i++) {
-			const char* argtype = methinfo->argtype[i].type;
-
-			switch (*argtype) {
-			case _C_INOUT: case _C_OUT:
-				if (argtype[1] == _C_PTR) {
-					argtype += 2;
-				} else if (argtype[1] == _C_CHARPTR) {
-					argtype ++;
-				} else {
-					continue;
-				}
-				break;
-			default: continue;
-			}
-
-			if (*(void**)args[i] == NULL) {
-				idx++;
-				continue;
-			}
-
-			switch (methinfo->argtype[i].ptrType) {
-			case PyObjC_kPointerPlain:
-				err = depythonify_c_value(argtype, PyTuple_GET_ITEM(res, idx++), *(void**)args[i]);
-				if (err == -1) {
-					goto error;
-				}
-
-				if (argtype[0] == _C_ID && methinfo->argtype[i].alreadyRetained) {
-					[**(id**)args[i] retain];
-
-				} else if (argtype[0] == _C_ID && methinfo->argtype[i].alreadyCFRetained) {
-					CFRetain(**(id**)args[i]);
-
-				} else if (Py_REFCNT(res) == 1 && argtype[0] == _C_ID) {
-					/* make sure return value doesn't die before
-					 * the caller can get its hands on it.
-					 */
-					[[**(id**)args[i] retain] autorelease];
-				}
-				break;
-
-			case PyObjC_kNullTerminatedArray:
-				count = c_array_nullterminated_size(PyTuple_GET_ITEM(res, idx++), &seq);
-				if (count == -1) {
-					goto error;
-				}
-
-				err = depythonify_c_array_nullterminated(argtype, count, seq, *(void**)args[i], methinfo->argtype[i].alreadyRetained, methinfo->argtype[i].alreadyCFRetained);
-				Py_DECREF(seq);
-				if (err == -1) {
-					goto error;
-				}
-				break;
-
-			case PyObjC_kArrayCountInArg:
-				if (methinfo->argtype[i].arraySizeInRetval) {
-					count = extract_count(methinfo->rettype.type, resp);
-					if (count == -1 && PyErr_Occurred()) goto error;
-
-					err = depythonify_c_array_count(argtype, count, NO, PyTuple_GET_ITEM(res, idx++), *(void**)args[i], methinfo->argtype[i].alreadyRetained, methinfo->argtype[i].alreadyCFRetained);
-					if (err == -1) {
-						goto error;
-					}
-
-				} else {
-					haveCountArg = YES;
-				}
-				break;
-
-			case PyObjC_kFixedLengthArray:
-				if (methinfo->argtype[i].arraySizeInRetval) {
-					count = extract_count(methinfo->rettype.type, resp);
-					if (count == -1 && PyErr_Occurred()) goto error;
-
-				} else {
-					count = methinfo->argtype[i].arrayArg;
-				}
-				err = depythonify_c_array_count(argtype, count, YES, PyTuple_GET_ITEM(res, idx++), *(void**)args[i], methinfo->argtype[i].alreadyRetained, methinfo->argtype[i].alreadyCFRetained);
-				if (err == -1) {
-					goto error;
-				}
-				break;
-
-			case PyObjC_kVariableLengthArray:
-				if (methinfo->argtype[i].arraySizeInRetval) {
-					count = extract_count(methinfo->rettype.type, resp);
-					if (count == -1 && PyErr_Occurred()) goto error;
-
-				} else {
-					count = -1;
-				}
-				err = depythonify_c_array_count(argtype, count, YES, PyTuple_GET_ITEM(res, idx++), *(void**)args[i], methinfo->argtype[i].alreadyRetained, methinfo->argtype[i].alreadyCFRetained);
-				if (err == -1) {
-					goto error;
-				}
-				break;
-
-			}
-		}
-
-		if (haveCountArg) {
-			if (real_res == NULL) {
-				idx = 0;
-			} else {
-				idx = 1;
-			}
-			for (i = 2; i < Py_SIZE(methinfo); i++) {
-				const char* argtype = methinfo->argtype[i].type;
-
-				switch (*argtype) {
-				case _C_INOUT: case _C_OUT:
-					if (argtype[1] == _C_PTR) {
-						argtype += 2;
-					} else if (argtype[1] == _C_CHARPTR) {
-						argtype ++;
-					} else {
-						continue;
-					}
-					break;
-				default: continue;
-				}
-
-				if (*(void**)args[i] == NULL) {
-					idx++;
-					continue;
-				}
-
-				switch (methinfo->argtype[i].ptrType) {
-				case PyObjC_kPointerPlain:
-				case PyObjC_kNullTerminatedArray:
-				case PyObjC_kFixedLengthArray:
-				case PyObjC_kVariableLengthArray:
-					idx++;
-					break;
-
-				case PyObjC_kArrayCountInArg:
-					count = extract_count(
-							methinfo->argtype[methinfo->argtype[i].arrayArg].type,
-							args[methinfo->argtype[i].arrayArg]);
-					if (count == -1 && PyErr_Occurred()) {
-						goto error;
-					}
-					err = depythonify_c_array_count(argtype, count, NO, PyTuple_GET_ITEM(res, idx++), *(void**)args[i], methinfo->argtype[i].alreadyRetained, methinfo->argtype[i].alreadyCFRetained);
-					if (err == -1) {
-						goto error;
-					}
-					break;
-				}
-			}
-		}
-
-		if (*rettype != _C_VOID) {
-			const char* unqualified = PyObjCRT_SkipTypeQualifiers(rettype);
-			if (unqualified[0] == _C_PTR || unqualified[0] == _C_CHARPTR) {
-				if (methinfo->rettype.ptrType == PyObjC_kArrayCountInArg) {
-					const char* rest = unqualified + 1;
-					if (unqualified[0] == _C_CHARPTR) {
-						rest = gCharEncoding;
-					}
-
-					count = extract_count(
-						methinfo->argtype[methinfo->rettype.arrayArg].type,
-						args[methinfo->rettype.arrayArg]);
-					if (count == -1 && PyErr_Occurred()) {
-						goto error;
-					}
-					err = depythonify_c_return_array_count(rest, count, real_res, resp, methinfo->rettype.alreadyRetained, methinfo->argtype[i].alreadyCFRetained);
-					if (err == -1) {
-						Py_DECREF(res);
-						goto error;
-					}
-				}
-			}
-		}
-
-	}
-	Py_DECREF(res);
-
-	/* Do this at the end to ensure we work correctly when
-	 * 'res' is 'pyself' and 'pyself' those are the only
-	 * references from Python (that is, 'pyself' is a
-	 * "transient" reference.
-	 */
-	if (pyself) {
-		PyObjCObject_ReleaseTransient(pyself, cookie);
-	}
-
-	PyGILState_Release(state);
-
-	return;
-=======
     int err;
     PyObject* seq;
     _method_stub_userdata* userdata = (_method_stub_userdata*)_userdata;
@@ -3416,7 +1853,6 @@
     PyGILState_Release(state);
 
     return;
->>>>>>> 124319c3
 
 error:
     if (pyself) {
@@ -3433,43 +1869,6 @@
 static Py_ssize_t
 _argcount(PyObject* callable, BOOL* haveVarArgs, BOOL* haveVarKwds)
 {
-<<<<<<< HEAD
-	PyCodeObject *func_code;
-
-	if (PyFunction_Check(callable)) {
-		func_code = (PyCodeObject *)PyFunction_GetCode(callable);
-		*haveVarArgs = (func_code->co_flags & CO_VARARGS) != 0;
-		*haveVarKwds = (func_code->co_flags & CO_VARKEYWORDS) != 0;
-		return func_code->co_argcount;
-	} else if (PyMethod_Check(callable)) {
-		func_code = (PyCodeObject *)PyFunction_GetCode(
-			PyMethod_Function (callable));
-		*haveVarArgs = (func_code->co_flags & CO_VARARGS) != 0;
-		*haveVarKwds = (func_code->co_flags & CO_VARKEYWORDS) != 0;
-		if (PyMethod_Self(callable) == NULL) {
-			return func_code->co_argcount;
-		} else {
-			return func_code->co_argcount - 1;
-		}
-	} else if (PyObjCPythonSelector_Check(callable)) {
-		return _argcount(((PyObjCPythonSelector*)callable)->callable, haveVarArgs, haveVarKwds);
-
-
-	} else if (PyObjCNativeSelector_Check(callable)) {
-		PyObjCMethodSignature* sig = PyObjCSelector_GetMetadata(callable);
-		 int result = Py_SIZE(sig) - 1;
-
-		 Py_DECREF(sig);
-		 return result;
-
-
-	} else {
-		PyErr_Format(PyExc_TypeError,
-			"Sorry, cannot create IMP for instances of type %s",
-			Py_TYPE(callable)->tp_name);
-		return -1;
-	}
-=======
     PyCodeObject *func_code;
 
     if (PyFunction_Check(callable)) {
@@ -3505,75 +1904,12 @@
             Py_TYPE(callable)->tp_name);
         return -1;
     }
->>>>>>> 124319c3
 }
 
 
 PyObjC_callback_function
 PyObjCFFI_MakeFunctionClosure(PyObjCMethodSignature* methinfo, PyObject* callable)
 {
-<<<<<<< HEAD
-	_method_stub_userdata* stubUserdata;
-	PyObjC_callback_function closure;
-
-	stubUserdata = PyMem_Malloc(sizeof(*stubUserdata));
-	if (stubUserdata == NULL) {
-		return NULL;
-	}
-
-	stubUserdata->methinfo = methinfo;
-	Py_INCREF(methinfo);
-	stubUserdata->closureType = PyObjC_Function;
-
-	if (callable) {
-		BOOL haveVarArgs = NO;
-		BOOL haveVarKwds = NO;
-		stubUserdata->argCount = _argcount(callable, &haveVarArgs, &haveVarKwds);
-		if (stubUserdata->argCount == -1) {
-			Py_DECREF(methinfo);
-			PyMem_Free(stubUserdata);
-			return NULL;
-		}
-
-
-		if (stubUserdata->argCount == Py_SIZE(methinfo) && !haveVarArgs && !haveVarKwds) {
-			/* OK */
-		} else if ((stubUserdata->argCount <= 1) && (haveVarArgs || haveVarKwds)) {
-			/* OK:
-			 *    def m(self, *args, **kwds), or
-			 *    def m(*args, **kwds)
-			 */
-		} else {
-			/* Wrong number of arguments, raise an error */
-			PyErr_Format(PyObjCExc_BadPrototypeError,
-				"Objective-C expects %"PY_FORMAT_SIZE_T"d arguments, Python argument has %d arguments for %R",
-				Py_SIZE(methinfo), stubUserdata->argCount,
-				callable);
-			Py_DECREF(methinfo);
-			PyMem_Free(stubUserdata);
-			return NULL;
-		}
-
-		stubUserdata->callable = callable;
-		Py_INCREF(stubUserdata->callable);
-	} else {
-		stubUserdata->callable = NULL;
-		stubUserdata->argCount = 0;
-	}
-
-
-	closure = (PyObjC_callback_function)PyObjCFFI_MakeClosure(methinfo, method_stub, stubUserdata);
-	if (closure == NULL) {
-		Py_DECREF(methinfo);
-		if (stubUserdata->callable) {
-			Py_DECREF(stubUserdata->callable);
-		}
-		PyMem_Free(stubUserdata);
-		return NULL;
-	}
-
-	return closure;
-=======
     _method_stub_userdata* stubUserdata;
     PyObjC_callback_function closure;
 
@@ -3636,7 +1972,6 @@
     }
 
     return closure;
->>>>>>> 124319c3
 }
 
 
@@ -3656,79 +1991,6 @@
 IMP
 PyObjCFFI_MakeIMPForSignature(PyObjCMethodSignature* methinfo, SEL sel, PyObject* callable)
 {
-<<<<<<< HEAD
-	_method_stub_userdata* stubUserdata;
-	IMP closure;
-
-	stubUserdata = PyMem_Malloc(sizeof(*stubUserdata));
-	if (stubUserdata == NULL) {
-		return NULL;
-	}
-
-	stubUserdata->methinfo = methinfo;
-	Py_INCREF(methinfo);
-	stubUserdata->closureType = PyObjC_Method;
-
-	if (callable) {
-		BOOL haveVarArgs = NO;
-		BOOL haveVarKwds = NO;
-		stubUserdata->argCount = _argcount(callable, &haveVarArgs, &haveVarKwds);
-		if (stubUserdata->argCount == -1) {
-			Py_DECREF(methinfo);
-			PyMem_Free(stubUserdata);
-			return NULL;
-		}
-
-		if (stubUserdata->argCount == Py_SIZE(methinfo) - 1&& !haveVarArgs && !haveVarKwds) {
-			/* OK */
-		} else if ((stubUserdata->argCount <= 1) && haveVarArgs && haveVarKwds) {
-			/* OK */
-		} else {
-			/* Wrong number of arguments, raise an error */
-			PyErr_Format(PyObjCExc_BadPrototypeError,
-				"Objective-C expects %"PY_FORMAT_SIZE_T"d arguments, Python argument has %d arguments for %R",
-				Py_SIZE(methinfo) - 1, stubUserdata->argCount,
-				callable);
-			Py_DECREF(methinfo);
-			PyMem_Free(stubUserdata);
-			return NULL;
-		}
-
-		if (!haveVarArgs && !haveVarKwds) {
-			/* Check if the number of colons is correct */
-			int cc= _coloncount(sel);
-
-			if (cc != 0 && stubUserdata->argCount - 1 != cc) {
-				PyErr_Format(PyObjCExc_BadPrototypeError,
-					"Python signature doesn't match implied Objective-C signature for %R",
-					callable);
-				Py_DECREF(methinfo);
-				PyMem_Free(stubUserdata);
-				return NULL;
-			}
-		}
-
-		stubUserdata->callable = callable;
-		Py_INCREF(stubUserdata->callable);
-	} else {
-		stubUserdata->callable = NULL;
-		stubUserdata->argCount = 0;
-	}
-
-
-
-	closure = PyObjCFFI_MakeClosure(methinfo, method_stub, stubUserdata);
-	if (closure == NULL) {
-		Py_DECREF(methinfo);
-		if (stubUserdata->callable) {
-			Py_DECREF(stubUserdata->callable);
-		}
-		PyMem_Free(stubUserdata);
-		return NULL;
-	}
-
-	return closure;
-=======
     _method_stub_userdata* stubUserdata;
     IMP closure;
 
@@ -3800,7 +2062,6 @@
     }
 
     return closure;
->>>>>>> 124319c3
 }
 
 void
@@ -3818,34 +2079,6 @@
 IMP
 PyObjCFFI_MakeIMPForPyObjCSelector(PyObjCSelector *aSelector)
 {
-<<<<<<< HEAD
-	if (PyObjCNativeSelector_Check(aSelector)) {
-		PyObjCNativeSelector *nativeSelector =
-			(PyObjCNativeSelector *) aSelector;
-		Method aMeth;
-
-		if (nativeSelector->sel_flags & PyObjCSelector_kCLASS_METHOD) {
-			aMeth = class_getClassMethod(nativeSelector->sel_class, nativeSelector->sel_selector);
-		} else {
-			aMeth = class_getInstanceMethod(nativeSelector->sel_class, nativeSelector->sel_selector);
-		}
-		return method_getImplementation(aMeth);
-	} else {
-		IMP result;
-
-		PyObjCPythonSelector *pythonSelector = (PyObjCPythonSelector *) aSelector;
-		PyObjCMethodSignature* methinfo = PyObjCMethodSignature_ForSelector(
-				pythonSelector->sel_class,
-				(pythonSelector->sel_flags & PyObjCSelector_kCLASS_METHOD) != 0,
-				pythonSelector->sel_selector,
-				pythonSelector->sel_python_signature,
-				PyObjCNativeSelector_Check(pythonSelector));
-
-		result = PyObjCFFI_MakeIMPForSignature(methinfo, pythonSelector->sel_selector, pythonSelector->callable);
-		Py_DECREF(methinfo);
-		return result;
-	}
-=======
     if (PyObjCNativeSelector_Check(aSelector)) {
         PyObjCNativeSelector *nativeSelector =
             (PyObjCNativeSelector *) aSelector;
@@ -3875,70 +2108,12 @@
         Py_DECREF(methinfo);
         return result;
     }
->>>>>>> 124319c3
 }
 
 
 PyObjCBlockFunction
 PyObjCFFI_MakeBlockFunction(PyObjCMethodSignature* methinfo, PyObject* callable)
 {
-<<<<<<< HEAD
-	_method_stub_userdata* stubUserdata;
-	PyObjCBlockFunction closure;
-
-	stubUserdata = PyMem_Malloc(sizeof(*stubUserdata));
-	if (stubUserdata == NULL) {
-		return NULL;
-	}
-
-	stubUserdata->methinfo = methinfo;
-	Py_INCREF(methinfo);
-	stubUserdata->closureType = PyObjC_Block;
-
-	if (callable) {
-		BOOL haveVarArgs = NO;
-		BOOL haveVarKwds = NO;
-		stubUserdata->argCount = _argcount(callable, &haveVarArgs, &haveVarKwds);
-		if (stubUserdata->argCount == -1) {
-			Py_DECREF(methinfo);
-			PyMem_Free(stubUserdata);
-			return NULL;
-		}
-
-		if (stubUserdata->argCount == Py_SIZE(methinfo) -1 && !haveVarArgs && !haveVarKwds) {
-			/* OK */
-		} else if ((stubUserdata->argCount <= 1) && haveVarArgs && haveVarKwds) {
-			/* OK */
-		} else {
-			/* Wrong number of arguments, raise an error */
-			PyErr_Format(PyObjCExc_BadPrototypeError,
-				"Objective-C expects %"PY_FORMAT_SIZE_T"d arguments, Python argument has %d arguments for %R",
-				Py_SIZE(methinfo) - 1, stubUserdata->argCount,
-				callable);
-			Py_DECREF(methinfo);
-			PyMem_Free(stubUserdata);
-			return NULL;
-		}
-
-		stubUserdata->callable = callable;
-		Py_INCREF(stubUserdata->callable);
-	} else {
-		stubUserdata->callable = NULL;
-		stubUserdata->argCount = 0;
-	}
-
-	closure = (PyObjCBlockFunction)PyObjCFFI_MakeClosure(methinfo, method_stub, stubUserdata);
-	if (closure == NULL) {
-		Py_DECREF(methinfo);
-		if (stubUserdata->callable) {
-			Py_DECREF(stubUserdata->callable);
-		}
-		PyMem_Free(stubUserdata);
-		return NULL;
-	}
-
-	return closure;
-=======
     _method_stub_userdata* stubUserdata;
     PyObjCBlockFunction closure;
 
@@ -4003,7 +2178,6 @@
     }
 
     return closure;
->>>>>>> 124319c3
 }
 
 void
@@ -4022,143 +2196,6 @@
 /* argument_size is not cleared and should be initialized to the amount of
  * bufferspace that will be allocated just before the argument array
  */
-<<<<<<< HEAD
-int PyObjCFFI_CountArguments(
-		PyObjCMethodSignature* methinfo, Py_ssize_t argOffset,
-		Py_ssize_t* byref_in_count,
-		Py_ssize_t* byref_out_count,
-		Py_ssize_t* plain_count,
-		Py_ssize_t* argbuf_len,
-		BOOL* variadicAllArgs)
-{
-	Py_ssize_t i;
-	Py_ssize_t itemAlign;
-	Py_ssize_t itemSize;
-
-	*byref_in_count = *byref_out_count = *plain_count = 0;
-
-	for (i = argOffset; i < Py_SIZE(methinfo); i++) {
-		const char *argtype = methinfo->argtype[i].type;
-#if 0
-		if (argtype[0] == 'O') {
-			argtype++;
-		}
-#endif
-
-		switch (*argtype) {
-		case _C_INOUT:
-			if (argtype[1] == _C_PTR && PyObjCPointerWrapper_HaveWrapper(argtype+1)) {
-				itemAlign = PyObjCRT_AlignOfType(argtype+1);
-				itemSize = PyObjCRT_SizeOfType(argtype+1);
-
-			} else if (argtype[1] == _C_PTR) {
-				(*byref_out_count) ++;
-				(*byref_in_count) ++;
-				itemAlign = PyObjCRT_AlignOfType(argtype+2);
-				itemSize = PyObjCRT_SizeOfType(argtype+2);
-				if (itemSize == -1) {
-					return -1;
-				}
-			} else if (argtype[1] == _C_CHARPTR) {
-				(*byref_out_count) ++;
-				(*byref_in_count) ++;
-				itemAlign = PyObjCRT_AlignOfType(gCharEncoding);
-				itemSize = PyObjCRT_SizeOfType(gCharEncoding);
-				if (itemSize == -1) {
-					return -1;
-				}
-			} else {
-				itemSize = PyObjCRT_SizeOfType(argtype+1);
-				itemAlign = PyObjCRT_AlignOfType(argtype+1);
-				if (itemSize == -1) {
-					return -1;
-				}
-			}
-			*argbuf_len = align(*argbuf_len, itemAlign);
-			(*argbuf_len) += itemSize;
-			break;
-
-		case _C_IN: case _C_CONST:
-			if (argtype[1] == _C_PTR && argtype[2] == _C_VOID && methinfo->argtype[i].ptrType == PyObjC_kPointerPlain) {
-				itemSize = PyObjCRT_SizeOfType(argtype);
-				itemAlign = PyObjCRT_AlignOfType(argtype);
-				if (itemSize == -1) {
-					return -1;
-				}
-				*argbuf_len = align(*argbuf_len, itemAlign);
-				(*argbuf_len) += itemSize;
-				(*plain_count)++;
-			} else if (argtype[1] == _C_PTR) {
-				(*byref_in_count) ++;
-				itemSize = PyObjCRT_SizeOfType(argtype+2);
-				itemAlign = PyObjCRT_AlignOfType(argtype+2);
-				if (itemSize == -1) {
-					return -1;
-				}
-			} else if (argtype[1] == _C_CHARPTR) {
-				(*byref_in_count) ++;
-				itemAlign = PyObjCRT_AlignOfType(gCharEncoding);
-				itemSize = PyObjCRT_SizeOfType(gCharEncoding);
-				if (itemSize == -1) {
-					return -1;
-				}
-			} else {
-				(*plain_count) ++;
-				itemSize = PyObjCRT_SizeOfType(argtype+1);
-				itemAlign = PyObjCRT_AlignOfType(argtype+1);
-				if (itemSize == -1) {
-					return -1;
-				}
-			}
-			*argbuf_len = align(*argbuf_len, itemAlign);
-			(*argbuf_len) += itemSize;
-			break;
-
-		case _C_OUT:
-			if (argtype[1] == _C_PTR) {
-				(*byref_out_count) ++;
-				itemSize = PyObjCRT_SizeOfType(argtype+2);
-				itemAlign = PyObjCRT_AlignOfType(argtype+2);
-				if (itemSize == -1) {
-					return -1;
-				}
-			} else if (argtype[1] == _C_CHARPTR) {
-				(*byref_out_count) ++;
-				itemAlign = PyObjCRT_AlignOfType(gCharEncoding);
-				itemSize = PyObjCRT_SizeOfType(gCharEncoding);
-				if (itemSize == -1) {
-					return -1;
-				}
-			} else {
-				(*plain_count)++;
-				itemSize = PyObjCRT_SizeOfType(argtype+1);
-				itemAlign = PyObjCRT_AlignOfType(argtype+1);
-				if (itemSize == -1) {
-					return -1;
-				}
-			}
-			*argbuf_len = align(*argbuf_len, itemAlign);
-			(*argbuf_len) += itemSize;
-			break;
-
-		case _C_STRUCT_B: case _C_UNION_B: case _C_ARY_B:
-			(*plain_count)++;
-			itemSize = PyObjCRT_SizeOfType(argtype);
-			itemAlign = PyObjCRT_AlignOfType(argtype);
-			if (itemSize == -1) {
-				return -1;
-			}
-			*argbuf_len = align(*argbuf_len, itemAlign);
-			(*argbuf_len) += itemSize;
-			break;
-
-#if 0
-		case _C_UNDEF:
-			*argbuf_len = align(*argbuf_len, __alignof__(PyObjC_callback_function));
-			(*argbuf_len) += sizeof(PyObjC_callback_function);
-			break;
-#endif
-=======
 int
 PyObjCFFI_CountArguments(
         PyObjCMethodSignature* methinfo, Py_ssize_t argOffset,
@@ -4324,7 +2361,6 @@
             break;
         }
     }
->>>>>>> 124319c3
 
     return 0;
 }
@@ -5205,862 +3241,6 @@
         Py_DECREF(printf_format);
         printf_format = NULL;
 
-<<<<<<< HEAD
-int PyObjCFFI_ParseArguments(
-		PyObjCMethodSignature* methinfo, Py_ssize_t argOffset,
-		PyObject* args,
-		Py_ssize_t argbuf_cur, unsigned char* argbuf,
-		Py_ssize_t argbuf_len __attribute__((__unused__)), // only used in debug builds
-		void** byref,
-		struct byref_attr* byref_attr,
-		ffi_type** arglist, void** values)
-{
-	Py_ssize_t py_arg = 0;
-	Py_ssize_t i;
-	void* arg;
-	Py_ssize_t count;
-	PyObject* seq;
-	BOOL have_counted_array = NO;
-	PyObject* printf_format = NULL;
-	Py_ssize_t sz;
-	void* buffer = NULL;
-	Py_ssize_t bufferlen = 0;
-
-	/* We have to do two passes over the argument array: the first to deal
-	 * with plain arguments, the second deals with arrays whose size is
-	 * the value of another argument.
-	 */
-
-	Py_ssize_t meth_arg_count;
-	if (methinfo->variadic && (methinfo->null_terminated_array || (methinfo->arrayArg != -1))) {
-		meth_arg_count = Py_SIZE(methinfo) - 1;
-	}  else {
-		meth_arg_count = Py_SIZE(methinfo);
-	}
-
-
-	for (i = argOffset; i < meth_arg_count; i++) {
-
-		int error = 0;
-		PyObject *argument = NULL;
-		const char *argtype = methinfo->argtype[i].type;
-
-		if (argtype[0] == _C_OUT && (
-				(argtype[1] == _C_PTR && !PyObjCPointerWrapper_HaveWrapper(argtype + 1))
-			     || (argtype[1] == _C_CHARPTR)
-			)) {
-			/* Just allocate room in argbuf and set that*/
-			const char* resttype = argtype+2;
-			if (argtype[1] == _C_CHARPTR) {
-				resttype = gCharEncoding;
-			}
-
-			argument = PyTuple_GET_ITEM (args, py_arg);
-			py_arg ++;
-
-			if (argument == Py_None) {
-				/* Fall through to the default
-				 * behaviour
-				 */
-				error = 1; /* misuse of this flag ... */
-
-			} else if (argument == PyObjC_NULL) {
-				if (methinfo->argtype[i].allowNULL) {
-
-					byref[i] = NULL;
-					arglist[i] = &ffi_type_pointer;
-					values[i] = byref + i;
-
-					error = 0;
-				} else {
-					PyErr_Format(
-						PyExc_ValueError,
-						"argument %" PY_FORMAT_SIZE_T "d isn't allowed to be NULL",
-						i - argOffset);
-					error = -1;
-				}
-			} else {
-
-				switch (methinfo->argtype[i].ptrType) {
-				case PyObjC_kFixedLengthArray:
-				case PyObjC_kVariableLengthArray:
-				case PyObjC_kArrayCountInArg:
-					if (PyObject_AsWriteBuffer(argument, &buffer, &bufferlen) != -1) {
-						error = 1;
-						break;
-
-					} else {
-						PyErr_Clear();
-						/* FALL THROUGH */
-					}
-
-				default:
-					PyErr_Format(
-						PyExc_ValueError,
-						"argument %" PY_FORMAT_SIZE_T "d must be None or objc.NULL",
-						i - argOffset);
-					error = -1;
-				}
-			}
-
-			if (error == -1) {
-				return -1;
-
-			}  else if (error == 0) {
-				continue;
-
-			}
-
-			switch (methinfo->argtype[i].ptrType) {
-			case PyObjC_kPointerPlain:
-				argbuf_cur = align(argbuf_cur,
-					PyObjCRT_AlignOfType(resttype));
-				sz = PyObjCRT_SizeOfType(resttype);
-				byref[i] = PyMem_Malloc(sz);
-				arg = NULL;
-
-				arglist[i] = &ffi_type_pointer;
-				values[i] = byref+i;
-
-				/* Clear the output buffer, just in case the called
-				 * function doesn't write anything into the buffer.
-				 */
-				memset(byref[i], 0, sz);
-				break;
-
-			case PyObjC_kNullTerminatedArray:
-				PyErr_SetString(PyExc_TypeError,
-					"NULL-terminated 'out' arguments are not supported");
-				return -1;
-
-			case PyObjC_kFixedLengthArray:
-				if (PyObject_AsWriteBuffer(argument, &buffer, &bufferlen) != -1) {
-
-					count = methinfo->argtype[i].arrayArg;
-					byref_attr[i].token = PyObjC_PythonToCArray(
-						YES, YES,
-						resttype,
-						argument,
-						byref + i,
-						&count,
-						&byref_attr[i].buffer);
-					if (byref_attr[i].token == -1) {
-						return -1;
-					}
-
-
-				} else {
-					PyErr_Clear();
-
-					sz = PyObjCRT_SizeOfType(resttype) * methinfo->argtype[i].arrayArg;
-					byref[i] = PyMem_Malloc(sz);
-					if (byref[i] == NULL) {
-						PyErr_NoMemory();
-						return -1;
-					}
-					memset(byref[i], 0, sz);
-				}
-
-				arglist[i] = &ffi_type_pointer;
-				values[i] = byref+i;
-				break;
-
-			case PyObjC_kVariableLengthArray:
-				if (PyObject_AsWriteBuffer(argument, &buffer, &bufferlen) != -1) {
-
-					count = methinfo->argtype[i].arrayArg;
-					byref_attr[i].token = PyObjC_PythonToCArray(
-						YES, YES,
-						resttype,
-						argument,
-						byref + i,
-						NULL,
-						&byref_attr[i].buffer);
-					if (byref_attr[i].token == -1) {
-						return -1;
-					}
-
-
-				} else {
-					PyErr_Format(PyExc_TypeError,
-						"Need explict buffer for variable-length array argument");
-					return -1;
-				}
-
-				arglist[i] = &ffi_type_pointer;
-				values[i] = byref+i;
-				break;
-
-			case PyObjC_kArrayCountInArg:
-				have_counted_array = YES;
-				break;
-			}
-
-		} else {
-			/* Encode argument, maybe after allocating space */
-
-			if (argtype[0] == _C_OUT) argtype ++; /* XXX: is this correct ???? */
-
-			argument = PyTuple_GET_ITEM (args, py_arg);
-			switch (*argtype) {
-			case _C_STRUCT_B: case _C_ARY_B: case _C_UNION_B:
-				/* Allocate space and encode */
-
-				sz = PyObjCRT_SizeOfType(argtype);
-				byref[i] = PyMem_Malloc(sz);
-				if (byref[i] == NULL) {
-					PyErr_NoMemory();
-					return -1;
-				}
-				error = depythonify_c_value (
-					argtype,
-					argument,
-					byref[i]);
-
-				arglist[i] = signature_to_ffi_type(argtype);
-
-				if (*argtype == _C_ARY_B) {
-					values[i] = &byref[i];
-				} else {
-					values[i] = byref[i];
-				}
-				break;
-
-			case _C_INOUT:
-			case _C_IN:
-			case _C_CONST:
-				if (argtype[1] == _C_PTR && argtype[2] == _C_VOID && methinfo->argtype[i].ptrType == PyObjC_kPointerPlain) {
-					argbuf_cur = align(argbuf_cur, PyObjCRT_AlignOfType(argtype));
-					arg = argbuf + argbuf_cur;
-					argbuf_cur += PyObjCRT_SizeOfType(argtype);
-					PyObjC_Assert(argbuf_cur <= argbuf_len, -1);
-
-					if (methinfo->argtype[i].printfFormat) {
-						printf_format = argument;
-						Py_INCREF(argument);
-					}
-
-					error = depythonify_c_value (
-						argtype,
-						argument,
-						arg);
-
-					arglist[i] = signature_to_ffi_type(argtype);
-					values[i] = arg;
-
-				} else if (argtype[1] == _C_CHARPTR || (argtype[1] == _C_PTR && !PyObjCPointerWrapper_HaveWrapper(argtype+1))) {
-					/* Allocate space and encode */
-					const char* resttype = argtype + 2;
-					if (argtype[1] == _C_CHARPTR) {
-						resttype = gCharEncoding;
-					} else if (argtype[2] == _C_UNDEF) {
-						/* This better be a function argument, other types of 'undefined' arguments
-						 * aren't supported.
-						 */
-						if (methinfo->argtype[i].callable == NULL) {
-							PyErr_SetString(PyExc_ValueError, "calling method/function with 'undefined' argument");
-							return -1;
-						}
-						argbuf_cur = align(argbuf_cur, __alignof__(PyObjC_callback_function));
-						arg = argbuf + argbuf_cur;
-						argbuf_cur += sizeof(PyObjC_callback_function);
-						PyObjC_Assert(argbuf_cur <= argbuf_len, -1);
-						arglist[i] = signature_to_ffi_type(argtype);
-						values[i] = arg;
-
-						if (argument == Py_None) {
-							*(PyObjC_callback_function*)arg = NULL;
-
-						} else {
-							PyObjC_callback_function closure;
-							PyObject* v = PyObject_GetAttrString(argument, "pyobjc_closure");
-							if (v == NULL) {
-								if (!methinfo->argtype[i].callableRetained) {
-									/* The callback isn't retained by the called function,
-									 * therefore we can safely synthesize a closure and
-									 * clean it up after the call.
-									 */
-									PyErr_Clear();
-
-									closure = PyObjCFFI_MakeFunctionClosure(
-											methinfo->argtype[i].callable,
-											argument
-										);
-									if (closure == NULL) {
-										return -1;
-									}
-									byref_attr[i].buffer = PyCapsule_New(
-										closure,
-										"objc.__imp__",
-										imp_capsule_cleanup);
-								} else {
-									PyErr_SetString(PyExc_TypeError,
-										"Callable argument is not a PyObjC closure");
-									return -1;
-								}
-
-							} else {
-								if (!PyCapsule_CheckExact(v)) {
-									PyErr_SetString(PyExc_TypeError,
-										"Invalid pyobjc_closure attribute");
-								}
-								closure = PyCapsule_GetPointer(v, "objc.__imp__");
-								if (closure == NULL) {
-									PyErr_SetString(PyExc_TypeError,
-										"Invalid pyobjc_closure attribute");
-								}
-							}
-							*(PyObjC_callback_function*)arg = closure;
-						}
-						break;
-					}
-
-					if (argument == PyObjC_NULL || argument == Py_None) {
-						if (methinfo->argtype[i].allowNULL) {
-
-							byref[i] = NULL;
-							error = 0;
-						} else {
-							PyErr_Format(
-								PyExc_ValueError,
-								"argument %" PY_FORMAT_SIZE_T "d isn't allowed to be NULL", i - argOffset);
-							error = -1;
-						}
-
-					} else {
-						switch (methinfo->argtype[i].ptrType) {
-						case PyObjC_kPointerPlain:
-							byref[i] = PyMem_Malloc(PyObjCRT_SizeOfType(resttype));
-							error = depythonify_c_value (
-								resttype,
-								argument,
-								byref[i]);
-							break;
-
-
-						case PyObjC_kFixedLengthArray:
-							count = methinfo->argtype[i].arrayArg;
-
-							byref_attr[i].token = PyObjC_PythonToCArray(
-								argtype[0] == _C_INOUT, YES,
-								resttype,
-								argument,
-								byref + i,
-								&count,
-								&byref_attr[i].buffer);
-							if (byref_attr[i].token == -1) {
-								error = -1;
-							} else {
-								error = 0;
-							}
-							break;
-
-						case PyObjC_kVariableLengthArray:
-							 /* TODO: add explicit support for UniChar arrays */
-							byref_attr[i].token = PyObjC_PythonToCArray(
-									argtype[0] == _C_INOUT, YES,
-									resttype,
-									argument,
-									byref + i,
-									NULL,
-									&byref_attr[i].buffer);
-							if (byref_attr[i].token == -1) {
-								error = -1;
-							} else {
-								error = 0;
-							}
-							break;
-
-						case PyObjC_kNullTerminatedArray:
-							 /* TODO: add explicit support for UniChar arrays */
-							if (*resttype == _C_CHAR_AS_TEXT && PyBytes_Check(argument)) {
-								byref[i] = PyMem_Malloc(PyBytes_Size(argument) + 1);
-								memcpy(byref[i], PyBytes_AsString(argument), PyBytes_Size(argument));
-								((char*)(byref[i]))[PyBytes_Size(argument)] = '\0';
-
-							} else {
-								seq = NULL;
-								count = c_array_nullterminated_size(argument, &seq);
-								if (seq == NULL) {
-									error = -1;
-								} else {
-									byref[i] = PyMem_Malloc(count * PyObjCRT_SizeOfType(resttype));
-									if (byref[i] == NULL) {
-										PyErr_NoMemory();
-										error = -1;
-									} else {
-										error = depythonify_c_array_nullterminated(resttype,
-											count,
-											seq,
-											byref[i], methinfo->argtype[i].alreadyRetained, methinfo->argtype[i].alreadyCFRetained);
-									}
-									Py_DECREF(seq);
-								}
-							}
-							break;
-
-						case PyObjC_kArrayCountInArg:
-							have_counted_array = YES;
-							error = 0;
-							break;
-
-
-						default:
-							Py_FatalError("Corrupt metadata!");
-						}
-					}
-
-					arglist[i] = &ffi_type_pointer;
-					values[i] = byref + i;
-
-				} else {
-					/* just encode */
-					argbuf_cur = align(argbuf_cur, PyObjCRT_AlignOfType(argtype+1));
-					arg = argbuf + argbuf_cur;
-					argbuf_cur += PyObjCRT_SizeOfType(argtype+1);
-					PyObjC_Assert(argbuf_cur <= argbuf_len, -1);
-
-					if (methinfo->argtype[i].printfFormat) {
-						printf_format = argument;
-						Py_INCREF(argument);
-					}
-					error = depythonify_c_value (
-						argtype+1,
-						argument,
-						arg);
-
-					arglist[i] = signature_to_ffi_type(
-						argtype+1);
-					values[i] = arg;
-
-				}
-				break;
-
-			case _C_CHARPTR:
-
-				arglist[i] = NULL;
-				if (argument == PyObjC_NULL) {
-					if (methinfo->argtype[i].allowNULL) {
-
-						byref[i] = NULL;
-						error = 0;
-					} else {
-						PyErr_Format(
-							PyExc_ValueError,
-							"argument %" PY_FORMAT_SIZE_T "d isn't allowed to be NULL", i - argOffset);
-						error = -1;
-					}
-
-				} else {
-					switch (methinfo->argtype[i].ptrType) {
-					case PyObjC_kPointerPlain:
-						argbuf_cur = align(argbuf_cur, PyObjCRT_AlignOfType(argtype));
-						arg = argbuf + argbuf_cur;
-						argbuf_cur += PyObjCRT_SizeOfType(argtype);
-						PyObjC_Assert(argbuf_cur <= argbuf_len, -1);
-
-						if (methinfo->argtype[i].printfFormat) {
-							printf_format = argument;
-							Py_INCREF(argument);
-
-						}
-						error = depythonify_c_value (
-							argtype,
-							argument,
-							arg);
-
-						arglist[i] = signature_to_ffi_type(argtype);
-						values[i] = arg;
-						break;
-
-
-					case PyObjC_kFixedLengthArray:
-						{
-						char resttype[] = {  _C_CHR, 0 };
-						count = methinfo->argtype[i].arrayArg;
-						byref_attr[i].token = PyObjC_PythonToCArray(
-							NO, YES,
-							resttype,
-							argument,
-							byref + i,
-							&count,
-							&byref_attr[i].buffer);
-						}
-						if (byref_attr[i].token == -1) {
-							error = -1;
-						}
-						break;
-
-					case PyObjC_kVariableLengthArray:
-						{
-							const char* buf;
-							Py_ssize_t len;
-
-							error = PyObject_AsCharBuffer(argument, &buf, &len);
-							if (error != -1) {
-								byref[i] = PyMem_Malloc(len);
-								if (byref[i] == NULL) {
-									PyErr_NoMemory();
-									error = -1;
-								} else {
-									memcpy(byref[i], buf, len);
-									error = 0;
-								}
-							} else {
-								/* XXX */
-								error = -1;
-							}
-
-						}
-
-						break;
-
-					case PyObjC_kNullTerminatedArray:
-						{
-							const char* buf;
-							Py_ssize_t len;
-
-							error = PyObject_AsCharBuffer(argument, &buf, &len);
-							if (error != -1) {
-								byref[i] = PyMem_Malloc(len+1);
-								if (byref[i] == NULL) {
-									PyErr_NoMemory();
-									error = -1;
-								} else {
-									memcpy(byref[i], buf, len);
-									((char*)byref[i])[len] = '\0';
-								}
-							} else {
-								error = -1;
-							}
-						}
-						break;
-
-					case PyObjC_kArrayCountInArg:
-						have_counted_array = YES;
-						error = 0;
-						break;
-
-
-					default:
-						Py_FatalError("Corrupt metadata!");
-					}
-				}
-
-				if (arglist[i] == NULL) {
-					arglist[i] = &ffi_type_pointer;
-					values[i] = byref + i;
-				}
-				break;
-
-			case _C_PTR:
-				if (argtype[1] == _C_UNDEF) {
-					/* This better be a function argument, other types of 'undefined' arguments
-					 * aren't supported.
-					 */
-					if (methinfo->argtype[i].callable == NULL) {
-						PyErr_SetString(PyExc_ValueError, "calling method/function with 'undefined' argument");
-						return -1;
-					}
-					argbuf_cur = align(argbuf_cur, __alignof__(PyObjC_callback_function));
-					arg = argbuf + argbuf_cur;
-					argbuf_cur += sizeof(PyObjC_callback_function);
-					PyObjC_Assert(argbuf_cur <= argbuf_len, -1);
-					arglist[i] = signature_to_ffi_type(argtype);
-					values[i] = arg;
-
-					if (argument == Py_None) {
-						*(PyObjC_callback_function*)arg = NULL;
-
-					} else {
-						PyObjC_callback_function closure;
-						PyObject* v = PyObject_GetAttrString(argument, "pyobjc_closure");
-						if (v == NULL) {
-							if (!methinfo->argtype[i].callableRetained) {
-								/* The callback isn't retained by the called function,
-								 * therefore we can safely synthesize a closure and
-								 * clean it up after the call.
-								 */
-								PyErr_Clear();
-
-								closure = PyObjCFFI_MakeFunctionClosure(
-										methinfo->argtype[i].callable,
-										argument
-									);
-								if (closure == NULL) {
-									return -1;
-								}
-								byref_attr[i].buffer = PyCapsule_New(
-									closure,
-									"objc.__imp__",
-									imp_capsule_cleanup);
-							} else {
-								PyErr_SetString(PyExc_TypeError,
-									"Callable argument is not a PyObjC closure");
-								return -1;
-							}
-
-						} else {
-							if (!PyCapsule_CheckExact(v)) {
-								PyErr_SetString(PyExc_TypeError,
-									"Invalid pyobjc_closure attribute");
-							}
-							closure = PyCapsule_GetPointer(v, "objc.__imp__");
-							if (closure == NULL) {
-								PyErr_SetString(PyExc_TypeError,
-									"Invalid pyobjc_closure attribute");
-							}
-						}
-						*(PyObjC_callback_function*)arg = closure;
-					}
-					break;
-				} else {
-					/* FALL THROUGH */
-				}
-
-
-			case _C_ID:
-				if (argtype[1] == '?') {
-					/* Argument is a block */
-					if (methinfo->argtype[i].callable == NULL) {
-						PyErr_Format(PyExc_TypeError, "Argument %"PY_FORMAT_SIZE_T"d is a block, but no signature available", i);
-						return -1;
-					}
-					argbuf_cur = align(argbuf_cur, PyObjCRT_AlignOfType(argtype));
-					arg = argbuf + argbuf_cur;
-					argbuf_cur += PyObjCRT_SizeOfType(argtype);
-					PyObjC_Assert(argbuf_cur <= argbuf_len, -1);
-					*(void**)arg = PyObjCBlock_Create(
-						methinfo->argtype[i].callable, argument);
-					if (*(void**)arg == NULL) {
-						return -1;
-					}
-					byref_attr[i].buffer = PyCapsule_New(
-						*(void**)arg,
-						"objc.__block__",
-						block_capsule_cleanup);
-					arglist[i] = signature_to_ffi_type(argtype);
-					values[i] = arg;
-
-					break;
-				}
-				/* else: fallthrough */
-
-			default:
-				argbuf_cur = align(argbuf_cur, PyObjCRT_AlignOfType(argtype));
-				arg = argbuf + argbuf_cur;
-				argbuf_cur += PyObjCRT_SizeOfType(argtype);
-				PyObjC_Assert(argbuf_cur <= argbuf_len, -1);
-
-				if (methinfo->argtype[i].printfFormat) {
-					printf_format = argument;
-					Py_INCREF(argument);
-				}
-
-				error = depythonify_c_value (
-					argtype,
-					argument,
-					arg);
-
-				arglist[i] = signature_to_ffi_type(argtype);
-				values[i] = arg;
-			}
-
-			if (error == -1) {
-				return -1;
-			}
-			py_arg++;
-		}
-	}
-
-	if (have_counted_array) {
-		py_arg = 0;
-
-		for (i = argOffset; i < meth_arg_count; i++) {
-			PyObject *argument = NULL;
-			const char *argtype = methinfo->argtype[i].type;
-
-			if (argtype[0] == _C_OUT && (argtype[1] == _C_PTR || argtype[1] == _C_CHARPTR)) {
-				argument = PyTuple_GET_ITEM (args, py_arg);
-				py_arg ++;
-
-				const char* resttype = argtype+2;
-				if (argtype[1] == _C_CHARPTR) {
-					resttype = gCharEncoding;
-				}
-
-				if (methinfo->argtype[i].ptrType == PyObjC_kArrayCountInArg) {
-					count = extract_count(
-							methinfo->argtype[methinfo->argtype[i].arrayArg].type,
-							values[methinfo->argtype[i].arrayArg]);
-					if (count == -1 && PyErr_Occurred()) {
-						return -1;
-					}
-					if (argument && (PyObject_AsWriteBuffer(argument, &buffer, &bufferlen) != -1)) {
-						byref_attr[i].token = PyObjC_PythonToCArray(
-							YES, YES,
-							resttype,
-							argument,
-							byref + i,
-							&count,
-							&byref_attr[i].buffer);
-						if (byref_attr[i].token == -1) {
-							return -1;
-						}
-					} else {
-						PyErr_Clear();
-
-						byref[i] = PyMem_Malloc(count * PyObjCRT_SizeOfType(resttype));
-						if (byref[i] == NULL) {
-							PyErr_NoMemory();
-							return -1;
-						} else {
-							memset(byref[i], 0, count * PyObjCRT_SizeOfType(resttype));
-						}
-					}
-				}
-
-				arglist[i] = &ffi_type_pointer;
-				values[i] = byref + i;
-
-			} else {
-				/* Encode argument, maybe after allocating space */
-				if (argtype[0] == _C_OUT) argtype ++;
-
-				argument = PyTuple_GET_ITEM (args, py_arg);
-				py_arg ++;
-
-				switch (*argtype) {
-				case _C_INOUT:
-				case _C_IN:
-				case _C_CONST:
-					if (argtype[1] == _C_PTR || argtype[1] == _C_CHARPTR) {
-						/* Allocate space and encode */
-						const char* resttype = argtype+2;
-						if (argtype[1] == _C_CHARPTR) {
-							resttype = gCharEncoding;
-						}
-
-						if (argument != PyObjC_NULL) {
-							switch (methinfo->argtype[i].ptrType) {
-							case PyObjC_kPointerPlain:
-							case PyObjC_kNullTerminatedArray:
-							case PyObjC_kFixedLengthArray:
-							case PyObjC_kVariableLengthArray:
-								/* To keep the compiler happy */
-								break;
-
-							case PyObjC_kArrayCountInArg:
-								count = extract_count(
-										methinfo->argtype[methinfo->argtype[i].arrayArg].type,
-										values[methinfo->argtype[i].arrayArg]);
-								if (count == -1 && PyErr_Occurred()) {
-									return -1;
-								}
-
-								byref_attr[i].token = PyObjC_PythonToCArray(
-									argtype[0] == _C_INOUT, NO,
-									resttype,
-									argument,
-									byref + i,
-									&count,
-									&byref_attr[i].buffer);
-								if (byref_attr[i].token == -1) {
-									return -1;
-								}
-
-								arglist[i] = &ffi_type_pointer;
-								values[i] = byref + i;
-								break;
-							}
-						}
-					}
-					break;
-
-				case _C_CHARPTR:
-					if (argument != PyObjC_NULL) {
-						switch (methinfo->argtype[i].ptrType) {
-						case PyObjC_kPointerPlain:
-						case PyObjC_kNullTerminatedArray:
-						case PyObjC_kFixedLengthArray:
-						case PyObjC_kVariableLengthArray:
-							/* To keep the compiler happy */
-							break;
-
-						case PyObjC_kArrayCountInArg:
-							count = extract_count(
-									methinfo->argtype[methinfo->argtype[i].arrayArg].type,
-									values[methinfo->argtype[i].arrayArg]);
-							if (count == -1 && PyErr_Occurred()) {
-								return -1;
-							}
-							byref_attr[i].token = PyObjC_PythonToCArray(
-									NO, NO,
-									gCharEncoding,
-									argument,
-									byref + i,
-									&count,
-									&byref_attr[i].buffer);
-							if (byref_attr[i].token == -1) {
-								return -1;
-							}
-							arglist[i] = &ffi_type_pointer;
-							values[i] = byref + i;
-						}
-					}
-				}
-			}
-		}
-	}
-
-	if (printf_format) {
-		int r;
-
-		r = parse_printf_args(
-			printf_format,
-			args, py_arg,
-			byref, byref_attr,
-			arglist, values,
-			Py_SIZE(methinfo));
-		if (r == -1) {
-			return -1;
-		}
-		Py_DECREF(printf_format);
-		printf_format = NULL;
-
-		return r;
-	} else if (methinfo->variadic && methinfo->null_terminated_array) {
-		int r;
-
-		r = parse_varargs_array(
-				methinfo,
-				args, py_arg, byref,
-				arglist, values, -1);
-		if (r == -1) {
-			return -1;
-		}
-		return r;
-	} else if (methinfo->variadic && methinfo->arrayArg != -1) {
-		int r;
-		Py_ssize_t cnt = extract_count(
-			methinfo->argtype[methinfo->arrayArg].type,
-			values[methinfo->arrayArg]);
-		if (cnt == -1) {
-			return -1;
-		}
-
-		r = parse_varargs_array(
-				methinfo,
-				args, py_arg, byref,
-				arglist, values, cnt);
-		if (r == -1) {
-			return -1;
-		}
-		return r;
-	}
-
-	return Py_SIZE(methinfo);
-=======
         return r;
 
     } else if (methinfo->variadic && methinfo->null_terminated_array) {
@@ -6099,416 +3279,11 @@
     }
 
     return Py_SIZE(methinfo);
->>>>>>> 124319c3
 }
 
 
 PyObject*
 PyObjCFFI_BuildResult(
-<<<<<<< HEAD
-	PyObjCMethodSignature* methinfo, Py_ssize_t argOffset,
-	void* pRetval, void** byref, struct byref_attr* byref_attr,
-	Py_ssize_t byref_out_count, PyObject* self, int flags,
-	void** argvalues)
-{
-	PyObject* objc_result = NULL;
-	PyObject* result = NULL;
-	int py_arg;
-	void* arg;
-	Py_ssize_t i;
-	Py_ssize_t count;
-
-	if ( (*methinfo->rettype.type != _C_VOID) /* && (![methinfo isOneway]) */ ) {
-		const char* tp = methinfo->rettype.type;
-		BOOL isOut = NO;
-
-		if (tp[0] == _C_CONST) {
-			tp++;
-		}
-
-		if (tp[0] == _C_OUT) {
-			isOut = YES;
-			tp++;
-		}
-
-		/* Pointer values: */
-		if (tp[0] == _C_PTR && tp[1] == _C_UNDEF && methinfo->rettype.callable) {
-			if (*(void**)pRetval == NULL) {
-				objc_result = Py_None;
-				Py_INCREF(Py_None);
-			} else {
-				objc_result = PyObjCFunc_WithMethodSignature(NULL, *(void**)pRetval, methinfo->rettype.callable);
-				if (objc_result == NULL) {
-					return NULL;
-				}
-			}
-
-		} else if (*tp == _C_CHARPTR || (*tp == _C_PTR && !PyObjCPointerWrapper_HaveWrapper(tp))) {
-			const char* resttype = tp + 1;
-			if (*tp == _C_CHARPTR) {
-				resttype = gCharEncoding;
-			}
-
-			if (isOut) {
-				objc_result = pythonify_c_return_value (resttype, *(void**)pRetval);
-				if (objc_result == NULL) {
-					return NULL;
-				}
-
-				if (methinfo->rettype.alreadyRetained) {
-					if (PyObjCObject_Check(objc_result)) {
-						/* pythonify_c_return_value has retained the object, but we already
-						 * own a reference, therefore give the ref away again
-						 */
-						[PyObjCObject_GetObject(objc_result) release];
-					}
-				}
-				if (methinfo->rettype.alreadyCFRetained) {
-					if (PyObjCObject_Check(objc_result)) {
-						/* pythonify_c_return_value has retained the object, but we already
-						 * own a reference, therefore give the ref away again
-						 */
-						CFRelease(PyObjCObject_GetObject(objc_result));
-					}
-				}
-
-
-			} else {
-
-				switch (methinfo->rettype.ptrType) {
-				case PyObjC_kPointerPlain:
-					/* Fall through to default behaviour */
-					break;
-				case PyObjC_kNullTerminatedArray:
-					if (*(void**)pRetval == NULL) {
-						Py_INCREF(PyObjC_NULL);
-						objc_result = PyObjC_NULL;
-					} else {
-						objc_result = pythonify_c_array_nullterminated(resttype, *(void**)pRetval, methinfo->rettype.alreadyRetained, methinfo->rettype.alreadyCFRetained);
-						if (objc_result == NULL) {
-							return NULL;
-						}
-					}
-					break;
-
-				case PyObjC_kFixedLengthArray:
-					if (*(void**)pRetval == NULL) {
-						Py_INCREF(PyObjC_NULL);
-						objc_result = PyObjC_NULL;
-
-					} else {
-						objc_result = PyObjC_CArrayToPython2(
-							resttype,
-							*(void**)pRetval,
-							methinfo->rettype.arrayArg, methinfo->rettype.alreadyRetained, methinfo->rettype.alreadyCFRetained);
-						if (objc_result == NULL) {
-							return NULL;
-						}
-					}
-					break;
-
-				case PyObjC_kVariableLengthArray:
-					/* FIXME: explict support for UniChar buffers */
-					if (*(void**)pRetval == NULL) {
-						Py_INCREF(PyObjC_NULL);
-						objc_result = PyObjC_NULL;
-					} else {
-						objc_result = PyObjC_VarList_New(resttype, *(void**)pRetval);
-					}
-					break;
-
-				case PyObjC_kArrayCountInArg:
-
-					if (*(void**)pRetval == NULL) {
-						Py_INCREF(PyObjC_NULL);
-						objc_result = PyObjC_NULL;
-					} else {
-						count = extract_count(methinfo->argtype[methinfo->rettype.arrayArg].type, argvalues[methinfo->rettype.arrayArg]);
-						if (count == -1 && PyErr_Occurred()) {
-								return NULL;
-						}
-
-						objc_result = PyObjC_CArrayToPython2(
-							resttype,
-							*(void**)pRetval,
-							count, methinfo->rettype.alreadyRetained, methinfo->rettype.alreadyCFRetained);
-
-						if (objc_result == NULL) {
-							return NULL;
-						}
-					}
-					break;
-
-				default:
-					PyErr_Format(PyExc_SystemError,
-						"Unhandled pointer type: %d",
-						methinfo->rettype.ptrType);
-					return NULL;
-				}
-
-				if (methinfo->free_result) {
-					free(*(void**)pRetval);
-				}
-
-			}
-	 	}
-
-		/* default behaviour: */
-		if (objc_result == NULL) {
-			if (tp[0] == _C_ID && tp[1] == '?') {
-				/* The value is a block, those values are
-				 * treated slightly differently than normal:
-				 * - always use -copy on them to ensure we
-				 *   can safely store them.
-				 * - try to attach the calling signature to the
-				 *   block.
-				 */
-				id v = [*(id*)pRetval copy];
-				objc_result = pythonify_c_return_value (tp, &v);
-				[v release];
-				if (objc_result == NULL) {
-					return NULL;
-				}
-
-				if (PyObjCObject_IsBlock(objc_result) && PyObjCObject_GetBlock(objc_result) == NULL) {
-					/* Result is an (Objective-)C block for which we don't have a Python signature
-					 *
-					 * 1) Try to extract from the metadata system
-					 * 2) Try to extract from the ObjC runtime
-					 *
-					 * Both systems may not have the required information.
-					 */
-
-					if (methinfo->rettype.callable != NULL) {
-						PyObjCObject_SET_BLOCK(objc_result, methinfo->rettype.callable);
-						Py_INCREF(methinfo->rettype.callable);
-					} else {
-						const char* signature = PyObjCBlock_GetSignature(objc_result);
-						if (signature != NULL) {
-							PyObjCMethodSignature* sig = PyObjCMethodSignature_WithMetaData(signature, NULL, YES);
-							if (sig == NULL) {
-								Py_DECREF(objc_result);
-								return NULL;
-							}
-							PyObjCObject_SET_BLOCK(objc_result, sig);
-							sig = NULL;
-						}
-					}
-				}
-			} else {
-
-				objc_result = pythonify_c_return_value (tp, pRetval);
-				if (objc_result == NULL) {
-					return NULL;
-				}
-
-			}
-
-			if (methinfo->rettype.alreadyRetained) {
-				if (PyObjCObject_Check(objc_result)) {
-					/* pythonify_c_return_value has retained the object, but we already
-					 * own a reference, therefore give the ref away again
-					 */
-					[PyObjCObject_GetObject(objc_result) release];
-				}
-			}
-			if (methinfo->rettype.alreadyCFRetained) {
-				if (PyObjCObject_Check(objc_result)) {
-					/* pythonify_c_return_value has retained the object, but we already
-					 * own a reference, therefore give the ref away again
-					 */
-					CFRelease(PyObjCObject_GetObject(objc_result));
-				}
-			}
-		}
-	} else {
-		Py_INCREF(Py_None);
-		objc_result =  Py_None;
-	}
-
-	/* XXX: This is for selectors only, need to change this !!!! */
-
-	if (self != NULL && objc_result != self
-		&& PyObjCObject_Check(self) && PyObjCObject_Check(objc_result)
-		&& !(flags & PyObjCSelector_kRETURNS_UNINITIALIZED)
-		&& (((PyObjCObject*)self)->flags & PyObjCObject_kUNINITIALIZED)) {
-		[PyObjCObject_GetObject(objc_result) release];
-		PyObjCObject_ClearObject(self);
-	}
-
-	if (byref_out_count == 0) {
-		return objc_result;
-
-	} else {
-
-		if (*methinfo->rettype.type == _C_VOID) {
-			if (byref_out_count > 1) {
-				result = PyTuple_New(byref_out_count);
-				if (result == NULL) {
-					return NULL;
-				}
-			} else {
-				result = NULL;
-			}
-			Py_DECREF(objc_result);
-			py_arg = 0;
-		} else {
-			result = PyTuple_New(byref_out_count+1);
-			if (result == NULL) {
-				return NULL;
-			}
-			PyTuple_SET_ITEM(result, 0, objc_result);
-			py_arg = 1;
-		}
-		objc_result = NULL;
-
-		for (i = argOffset; i < Py_SIZE(methinfo); i++) {
-			const char *argtype = methinfo->argtype[i].type;
-			PyObject*   v = NULL;
-
-			switch (*argtype) {
-			case _C_INOUT:
-			case _C_OUT:
-				if (argtype[1] == _C_CHARPTR || (argtype[1] == _C_PTR && !PyObjCPointerWrapper_HaveWrapper(argtype+1))) {
-					const char* resttype = argtype+2;
-					if (argtype[1] == _C_CHARPTR) {
-						resttype = gCharEncoding;
-					}
-
-					arg = byref[i];
-
-					if (arg == NULL) {
-						v = PyObjC_NULL;
-						Py_INCREF(v);
-
-					} else if (byref_attr[i].buffer != NULL) {
-						v = byref_attr[i].buffer;
-						Py_INCREF(v);
-
-					} else {
-						switch (methinfo->argtype[i].ptrType) {
-						case PyObjC_kPointerPlain:
-
-							if (resttype[0] == _C_ID && resttype[1] == '?') {
-								id tmp = [*(id*)arg copy];
-								v = pythonify_c_value(resttype, &tmp);
-								[tmp release];
-
-								if (methinfo->argtype[i].callable != NULL) {
-									if (PyObjCObject_IsBlock(v) && PyObjCObject_GetBlock(v) == NULL) {
-										PyObjCObject_SET_BLOCK(v, methinfo->argtype[i].callable);
-										Py_INCREF(methinfo->argtype[i].callable);
-									}
-								}
-							} else {
-								v = pythonify_c_value(resttype, arg);
-							}
-							if (methinfo->argtype[i].alreadyRetained && PyObjCObject_Check(v)) {
-								[PyObjCObject_GetObject(v) release];
-							}
-							if (methinfo->argtype[i].alreadyCFRetained && PyObjCObject_Check(v)) {
-								CFRelease(PyObjCObject_GetObject(v));
-							}
-							if (!v) goto error_cleanup;
-							break;
-
-						case PyObjC_kFixedLengthArray:
-							if (methinfo->argtype[i].arraySizeInRetval) {
-								count = extract_count(methinfo->rettype.type, pRetval);
-								if (count == -1 && PyErr_Occurred()) goto error_cleanup;
-
-							} else {
-								count = methinfo->argtype[i].arrayArg;
-							}
-
-							if (*resttype == _C_UNICHAR) {
-
-								int byteorder = 0;
-								v = PyUnicode_DecodeUTF16(
-									arg, count*2, NULL, &byteorder);
-								if (!v) goto error_cleanup;
-
-							} else {
-								v = PyObjC_CArrayToPython2(resttype,
-									arg,
-									count, methinfo->argtype[i].alreadyRetained, methinfo->argtype[i].alreadyCFRetained);
-								if (!v) goto error_cleanup;
-							}
-							break;
-
-						case PyObjC_kVariableLengthArray:
-							 /* TODO: add support for UniChar arrays */
-							if (methinfo->argtype[i].arraySizeInRetval) {
-								count = extract_count(methinfo->rettype.type, pRetval);
-								if (count == -1 && PyErr_Occurred()) goto error_cleanup;
-
-								v = PyObjC_CArrayToPython2(resttype,
-									arg,
-									count, methinfo->argtype[i].alreadyRetained, methinfo->argtype[i].alreadyCFRetained);
-								if (!v) goto error_cleanup;
-
-							} else {
-								v = PyObjC_VarList_New(methinfo->rettype.type, pRetval);
-								if (!v) goto error_cleanup;
-							}
-
-							break;
-
-						case PyObjC_kNullTerminatedArray:
-							 /* TODO: add support for UniChar arrays */
-							v = pythonify_c_array_nullterminated(
-								resttype, arg, methinfo->argtype[i].alreadyRetained, methinfo->argtype[i].alreadyCFRetained);
-							if (!v) goto error_cleanup;
-							break;
-
-						case PyObjC_kArrayCountInArg:
-							if (methinfo->argtype[i].arraySizeInRetval) {
-								count = extract_count(methinfo->rettype.type, pRetval);
-
-							} else {
-								count = extract_count(
-									methinfo->argtype[methinfo->argtype[i].arrayArgOut].type,
-									argvalues[methinfo->argtype[i].arrayArgOut]);
-							}
-							if (count == -1 && PyErr_Occurred()) goto error_cleanup;
-
-							if (*resttype == _C_UNICHAR) {
-								int byteorder = 0;
-								v = PyUnicode_DecodeUTF16(
-									arg, count*2, NULL, &byteorder);
-								if (!v) goto error_cleanup;
-
-							} else {
-								v = PyObjC_CArrayToPython2(
-									resttype,
-									arg,
-									count, methinfo->argtype[i].alreadyRetained, methinfo->argtype[i].alreadyCFRetained);
-							}
-
-							if (v == NULL) goto error_cleanup;
-							break;
-						}
-					}
-
-					if (result != NULL) {
-						if (PyTuple_SetItem(result,
-							py_arg++, v) < 0) {
-
-							Py_DECREF(v);
-							goto error_cleanup;
-						}
-					} else {
-						result = v;
-					}
-
-				}
-				break;
-			}
-		}
-	}
-
-	return result;
-=======
     PyObjCMethodSignature* methinfo, Py_ssize_t argOffset,
     void* pRetval, void** byref, struct byref_attr* byref_attr,
     Py_ssize_t byref_out_count, PyObject* self, int flags,
@@ -6528,7 +3303,6 @@
         if (tp[0] == _C_CONST) {
             tp++;
         }
->>>>>>> 124319c3
 
         if (tp[0] == _C_OUT) {
             isOut = YES;
@@ -6953,229 +3727,18 @@
 int
 PyObjCRT_ResultUsesStret(const char* typestr)
 {
-<<<<<<< HEAD
-	Py_ssize_t argbuf_len = 0;
-	Py_ssize_t argbuf_cur = 0;
-	unsigned char* volatile argbuf = NULL;
-	Py_ssize_t byref_in_count = 0;
-	Py_ssize_t byref_out_count = 0;
-	Py_ssize_t plain_count = 0;
-	void** byref = NULL; /* offset for arguments in argbuf */
-	struct byref_attr* byref_attr = NULL;
-	const char* 	  rettype;
-	PyObjCMethodSignature*  volatile methinfo;
-	PyObjCNativeSelector* meth = (PyObjCNativeSelector*)aMeth;
-	PyObject* objc_result = NULL;
-	PyObject* volatile result = NULL;
-	id		  self_obj = nil;
-	struct objc_super super;
-	struct objc_super* superPtr;
-	ffi_cif		  cif;
-	ffi_type*	  arglist[128]; /* XX: Magic constant */
-	void*             values[128];
-	int               r;
-	void* volatile	  msgResult;
-	Py_ssize_t        resultSize;
-	volatile int      useStret;
-	volatile int      flags;
-	SEL		  theSel;
-	volatile int		  isUninitialized;
-	BOOL		  variadicAllArgs = NO;
-
-	if (PyObjCIMP_Check(aMeth)) {
-		methinfo = PyObjCIMP_GetSignature(aMeth);
-		flags = PyObjCIMP_GetFlags(aMeth);
-	} else {
-		methinfo = PyObjCSelector_GetMetadata(aMeth);
-		if (methinfo == NULL) {
-			return NULL;
-		}
-		flags = meth->sel_flags;
-	}
-	rettype = methinfo->rettype.type;
-	variadicAllArgs = methinfo->variadic && (methinfo->null_terminated_array || methinfo->arrayArg != -1);
-
-	if (methinfo->suggestion != NULL) {
-		PyErr_SetObject(PyExc_TypeError, methinfo->suggestion);
-		return NULL;
-	}
-
-	if (Py_SIZE(methinfo) >= 127) {
-		 PyErr_Format(PyObjCExc_Error,
-			 "wrapping a function with %"PY_FORMAT_SIZE_T"d arguments, at most 64 "
-			 "are supported", Py_SIZE(methinfo));
-		 return NULL;
-	}
-
-
-	resultSize = PyObjCRT_SizeOfReturnType(rettype);
-	if (resultSize == -1) {
-		return NULL;
-	}
-
-
-	/* First count the number of by reference parameters, and the number
-	 * of bytes of storage needed for them. Note that arguments 0 and 1
-	 * are self and the selector, no need to count those.
-	 */
-	argbuf_len = align(resultSize, sizeof(void*));
-	r = PyObjCFFI_CountArguments(
-		methinfo, 2,
-		&byref_in_count,
-		&byref_out_count,
-		&plain_count,
-		&argbuf_len,
-		&variadicAllArgs);
-	if (r == -1) {
-		return NULL;
-	}
-
-
-	/*
-	 * We need input arguments for every normal argument and for every
-	 * input argument that is passed by reference.
-	 */
-	if (variadicAllArgs) {
-		if (byref_in_count != 0 || byref_out_count != 0) {
-			PyErr_Format(PyExc_TypeError, "Sorry, printf format with by-ref args not supported");
-			goto error_cleanup;
-		}
-		if (methinfo->null_terminated_array) {
-			if (PyTuple_Size(args) < Py_SIZE(methinfo) - 3) {
-				PyErr_Format(PyExc_TypeError,
-					"Need %"PY_FORMAT_SIZE_T"d arguments, got %"PY_FORMAT_SIZE_T"d",
-					Py_SIZE(methinfo) - 3,
-					PyTuple_Size(args));
-				goto error_cleanup;
-			}
-		} else if (PyTuple_Size(args) < Py_SIZE(methinfo) - 2) {
-			PyErr_Format(PyExc_TypeError, "Need %"PY_FORMAT_SIZE_T"d arguments, got %"PY_FORMAT_SIZE_T"d",
-			Py_SIZE(methinfo) - 2, PyTuple_Size(args));
-			goto error_cleanup;
-		}
-
-		if (PyTuple_Size(args) > 127) {
-			PyErr_Format(PyExc_TypeError, "At most %d arguments are supported, got %" PY_FORMAT_SIZE_T "d arguments", 127, PyTuple_Size(args));
-			goto error_cleanup;
-		}
-
-	} else if (PyTuple_Size(args) != Py_SIZE(methinfo) - 2) {
-
-		PyErr_Format(PyExc_TypeError, "Need %"PY_FORMAT_SIZE_T"d arguments, got %"PY_FORMAT_SIZE_T"d",
-			Py_SIZE(methinfo) - 2, PyTuple_Size(args));
-		goto error_cleanup;
-	}
-
-
-	argbuf = PyMem_Malloc(argbuf_len);
-	if (argbuf == 0) {
-		PyErr_NoMemory();
-		goto error_cleanup;
-	}
-
-	if (variadicAllArgs) {
-		if (PyObjCFFI_AllocByRef(Py_SIZE(methinfo)+PyTuple_Size(args),
-					&byref, &byref_attr) < 0) {
-			goto error_cleanup;
-		}
-	} else {
-		if (PyObjCFFI_AllocByRef(Py_SIZE(methinfo), &byref, &byref_attr) < 0) {
-			goto error_cleanup;
-		}
-	}
-
-	/* Set 'self' argument, for class methods we use the class */
-	if (flags & PyObjCSelector_kCLASS_METHOD) {
-		if (PyObjCObject_Check(self)) {
-			self_obj = PyObjCObject_GetObject(self);
-			if (self_obj != NULL) {
-				self_obj = object_getClass(self_obj);
-			}
-		} else if (PyObjCClass_Check(self)) {
-			self_obj = PyObjCClass_GetClass(self);
-
-
-		} else if (PyType_Check(self) && PyType_IsSubtype((PyTypeObject*)self, &PyType_Type)) {
-			PyObject* c = PyObjCClass_ClassForMetaClass(self);
-			if (c == NULL) {
-				self_obj = nil;
-
-			} else {
-				self_obj = PyObjCClass_GetClass(c);
-			}
-
-		} else {
-			PyErr_Format(PyExc_TypeError,
-				"Need objective-C object or class as self, not an instance of '%s'",
-					Py_TYPE(self)->tp_name);
-			goto error_cleanup;
-		}
-	} else {
-		int err;
-		if (PyObjCObject_Check(self)) {
-			self_obj = PyObjCObject_GetObject(self);
-		} else {
-			err = depythonify_c_value(@encode(id), self, &self_obj);
-			if (err == -1) {
-				goto error_cleanup;
-			}
-		}
-	}
-	/* XXX: Ronald: why the XXX? */
-
-	useStret = 0;
-
-	if (PyObjCIMP_Check(aMeth)) {
-		useStret = 0;
-		theSel = PyObjCIMP_GetSelector(aMeth);
-		arglist[0] = &ffi_type_pointer;
-		values[0] = &self_obj;
-		arglist[1] = &ffi_type_pointer;
-		values[1] = &theSel;
-		msgResult = argbuf;
-		argbuf_cur = align(resultSize, sizeof(void*));
-
-	} else {
-		objc_superSetReceiver(super, self_obj);
-		if (meth->sel_flags & PyObjCSelector_kCLASS_METHOD) {
-			objc_superSetClass(super,
-					object_getClass(meth->sel_class));
-		} else {
-			objc_superSetClass(super,  meth->sel_class);
-		}
-
-		useStret = 0;
-		if (*rettype == _C_STRUCT_B &&
-=======
     Py_ssize_t resultSize = PyObjCRT_SizeOfReturnType(typestr);
     if (resultSize == -1) {
         return -1;
     }
 
     if (*typestr == _C_STRUCT_B &&
->>>>>>> 124319c3
 #ifdef  __ppc64__
         ffi64_stret_needs_ptr((typestr), NULL, NULL)
 
 #else /* !__ppc64__ */
         (resultSize > SMALL_STRUCT_LIMIT
 #ifdef __i386__
-<<<<<<< HEAD
-			 /* darwin/x86 ABI is slightly odd ;-) */
-			 || (resultSize != 1
-				&& resultSize != 2
-				&& resultSize != 4
-				&& resultSize != 8)
-#endif
-#ifdef __x86_64__
-			 /* darwin/x86-64 ABI is slightly odd ;-) */
-			 || (resultSize != 1
-				&& resultSize != 2
-				&& resultSize != 4
-				&& resultSize != 8
-				&& resultSize != 16
-				)
-=======
          /* darwin/x86 ABI is slightly odd ;-) */
          || (resultSize != 1
             && resultSize != 2
@@ -7190,79 +3753,9 @@
             && resultSize != 8
             && resultSize != 16
             )
->>>>>>> 124319c3
 #endif
         )
 #endif /* !__ppc64__ */
-<<<<<<< HEAD
-			) {
-
-			useStret = 1;
-		}
-		superPtr = &super;
-		arglist[ 0] = &ffi_type_pointer;
-		values[ 0] = &superPtr;
-		arglist[ 1] = &ffi_type_pointer;
-		values[ 1] = &meth->sel_selector;
-		theSel = meth->sel_selector;
-		msgResult = argbuf;
-		argbuf_cur = align(resultSize, sizeof(void*));
-	}
-
-	r = PyObjCFFI_ParseArguments(methinfo, 2, args,
-		argbuf_cur, argbuf, argbuf_len, byref, byref_attr,
-		arglist, values);
-	if (r == -1) {
-		goto error_cleanup;
-	}
-
-
-	PyErr_Clear();
-	ffi_type* retsig = signature_to_ffi_return_type(rettype);
-	if (retsig == NULL) goto error_cleanup;
-	r = ffi_prep_cif(&cif, FFI_DEFAULT_ABI, r, retsig, arglist);
-	if (r != FFI_OK) {
-		PyErr_Format(PyExc_RuntimeError,
-			"Cannot setup FFI CIF [%d]", r);
-		goto error_cleanup;
-	}
-
-	if (PyObjCObject_Check(self)) {
-		isUninitialized = ((PyObjCObject*)self)->flags  & PyObjCObject_kUNINITIALIZED;
-		((PyObjCObject*)self)->flags  &= ~PyObjCObject_kUNINITIALIZED;
-	} else {
-		isUninitialized = NO;
-        }
-
-	if (Py_SIZE(methinfo) >= 3) {
-	}
-
-	PyObjC_DURING
-		if (PyObjCIMP_Check(aMeth)) {
-			ffi_call(&cif, FFI_FN(PyObjCIMP_GetIMP(aMeth)),
-				msgResult, values);
-
-		} else {
-			if (useStret) {
-				ffi_call(&cif, FFI_FN(objc_msgSendSuper_stret),
-					msgResult, values);
-			} else {
-				ffi_call(&cif, FFI_FN(objc_msgSendSuper),
-					msgResult, values);
-
-			}
-		}
-
-	PyObjC_HANDLER
-		PyObjCErr_FromObjC(localException);
-
-	PyObjC_ENDHANDLER
-#if 1
-	if (isUninitialized && PyObjCObject_Check(self)) {
-		((PyObjCObject*)self)->flags  |= PyObjCObject_kUNINITIALIZED;
-	}
-#endif
-=======
         ) {
 
         return 1;
@@ -7270,7 +3763,6 @@
         return 0;
     }
 }
->>>>>>> 124319c3
 
 
 PyObject *
@@ -7362,11 +3854,6 @@
             goto error_cleanup;
         }
 
-<<<<<<< HEAD
-	result = PyObjCFFI_BuildResult(methinfo, 2, msgResult, byref,
-			byref_attr, byref_out_count,
-			self, flags, values);
-=======
         if (methinfo->null_terminated_array) {
             if (PyTuple_Size(args) < Py_SIZE(methinfo) - 3) {
                 PyErr_Format(PyExc_TypeError,
@@ -7381,7 +3868,6 @@
             Py_SIZE(methinfo) - 2, PyTuple_Size(args));
             goto error_cleanup;
         }
->>>>>>> 124319c3
 
         if (PyTuple_Size(args) > MAX_ARGCOUNT - 1) {
             PyErr_Format(PyExc_TypeError, "At most %d arguments are supported, got %" PY_FORMAT_SIZE_T "d arguments", MAX_ARGCOUNT, PyTuple_Size(args));
@@ -7601,59 +4087,6 @@
 ffi_cif*
 PyObjCFFI_CIFForSignature(PyObjCMethodSignature* methinfo)
 {
-<<<<<<< HEAD
-	ffi_cif* cif;
-	ffi_type** cl_arg_types;
-	ffi_type* cl_ret_type;
-	const char* rettype;
-	ffi_status rv;
-	int i;
-
-	rettype = methinfo->rettype.type;
-
-	cl_ret_type = signature_to_ffi_return_type(rettype);
-	if (cl_ret_type == NULL) {
-		return NULL;
-	}
-
-	/* Build FFI argumentlist description */
-	cl_arg_types = PyMem_Malloc(sizeof(ffi_type*) * (2 + Py_SIZE(methinfo)));
-	if (cl_arg_types == NULL) {
-		PyMem_Free(cl_ret_type);
-		PyErr_NoMemory();
-		return NULL;
-	}
-
-	for (i = 0; i < Py_SIZE(methinfo); i++) {
-		cl_arg_types[i] = arg_signature_to_ffi_type(
-			methinfo->argtype[i].type);
-		if (cl_arg_types[i] == NULL) {
-			PyMem_Free(cl_arg_types);
-			return NULL;
-		}
-	}
-
-	/* Create the invocation description */
-	cif = PyMem_Malloc(sizeof(*cif));
-	if (cif == NULL) {
-		PyMem_Free(cl_arg_types);
-		PyErr_NoMemory();
-		return NULL;
-	}
-
-	rv = ffi_prep_cif(cif, FFI_DEFAULT_ABI, Py_SIZE(methinfo),
-		cl_ret_type, cl_arg_types);
-
-	if (rv != FFI_OK) {
-		PyMem_Free(cif);
-		PyMem_Free(cl_arg_types);
-		PyErr_Format(PyExc_RuntimeError,
-			"Cannot create FFI CIF: err=%d", rv);
-		return NULL;
-	}
-
-	return cif;
-=======
     ffi_cif* cif;
     ffi_type** cl_arg_types;
     ffi_type* cl_ret_type;
@@ -7705,7 +4138,6 @@
     }
 
     return cif;
->>>>>>> 124319c3
 }
 
 /*
