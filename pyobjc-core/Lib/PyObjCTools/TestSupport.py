"""
Helper code for implementing unittests.

This module is unsupported and is primairily used in the PyObjC
testsuite.
"""
from __future__ import print_function
import plistlib as _pl
import unittest as _unittest
import objc
import os as _os
import gc as _gc
import subprocess as _subprocess
import sys as _sys
import struct as _struct
from distutils.sysconfig import get_config_var as _get_config_var
import re as _re
import warnings

# Ensure that methods in this module get filtered in the tracebacks
# from unittest
__unittest = False

# Have a way to disable the autorelease pool behaviour
_usepool = not _os.environ.get('PYOBJC_NO_AUTORELEASE')

def _typemap(tp): # XXX: Is this needed?
    if tp is None: return None
    return tp.replace(b'_NSRect', b'CGRect').replace(b'_NSPoint', b'CGPoint').replace(b'_NSSize', b'CGSize')

def sdkForPython(_cache=[]):
    """
    Return the SDK version used to compile Python itself,
    or None if no framework was used
    """
    if not _cache:

        cflags = _get_config_var('CFLAGS')
        m = _re.search('-isysroot\s+([^ ]*)(\s|$)', cflags)
        if m is None:
            _cache.append(None)
            return None


        path = m.group(1)
        if path == '/':
            result = tuple(map(int, os_release().split('.')))
            _cache.append(result)
            return result

        bn = _os.path.basename(path)
        version = bn[6:-4]
        if version.endswith('u'):
            version = version[:-1]


        result =  tuple(map(int, version.split('.')))
        _cache.append(result)
        return result

    return _cache[0]

def fourcc(v):
    """
    Decode four-character-code integer definition

    (e.g. 'abcd')
    """
    return _struct.unpack('>i', v)[0]

def cast_int(value):
    """
    Cast value to 32bit integer

    Usage:
        cast_int(1 << 31) == -1

    (where as: 1 << 31 == 2147483648)
    """
    value = value & 0xffffffff
    if value & 0x80000000:
        value =   ~value + 1 & 0xffffffff
        return -value
    else:
        return value

def cast_longlong(value):
    """
    Cast value to 64bit integer

    Usage:
        cast_longlong(1 << 63) == -1
    """
    value = value & 0xffffffffffffffff
    if value & 0x8000000000000000:
        value =   ~value + 1 & 0xffffffffffffffff
        return -value
    else:
        return value

def cast_uint(value):
    """
    Cast value to 32bit integer

    Usage:
        cast_int(1 << 31) == 2147483648

    """
    value = value & 0xffffffff
    return value

def cast_ulonglong(value):
    """
    Cast value to 64bit integer
    """
    value = value & 0xffffffffffffffff
    return value

_os_release = None
def os_release():
    """
    Returns '10.5' on all releases of Leopard, simularly for other
    major releases.
    """
    global _os_release
    if _os_release is not None:
        return _os_release

    pl = _pl.readPlist('/System/Library/CoreServices/SystemVersion.plist')
    v = pl['ProductVersion']
    return '.'.join(v.split('.')[:2])


def is32Bit():
    """
    Return True if we're running in 32-bit mode
    """
    if _sys.maxsize > 2 ** 32:
        return False
    return True

def onlyIf(expr, message=None):
    """
    Usage::

        class Tests (unittest.TestCase):

            @onlyIf(1 == 2)
            def testUnlikely(self):
                pass

    The test only runs when the argument expression is true
    """
    def callback(function):
        if not expr:
            if hasattr(_unittest, 'skip'):
                return _unittest.skip(message)(function)
            return lambda self: None  # pragma: no cover (py2.6)
        else:
            return function
    return callback

def onlyPython2(function):
    """
    Usage:
        class Tests (unittest.TestCase):

            @onlyPython2
            def testPython2(self):
                pass

    The test is only executed for Python 2.x
    """
    return onlyIf(_sys.version_info[0] == 2, "python2.x only")(function)

def onlyPython3(function):
    """
    Usage:
        class Tests (unittest.TestCase):

            @onlyPython3
            def testPython3(self):
                pass

    The test is only executed for Python 3.x
    """
    return onlyIf(_sys.version_info[0] == 3, "python3.x only")(function)

def onlyOn32Bit(function):
    """
    Usage::

        class Tests (unittest.TestCase):

            @onlyOn32Bit
            def test32BitOnly(self):
                pass

    The test runs only on 32-bit systems
    """
    return onlyIf(is32Bit(), "32-bit only")(function)

def onlyOn64Bit(function):
    """
    Usage::

        class Tests (unittest.TestCase):

            @onlyOn64Bit
            def test64BitOnly(self):
                pass

    The test runs only on 64-bit systems
    """
    return onlyIf(not is32Bit(), "64-bit only")(function)

def min_python_release(version):
    """
    Usage::

        class Tests (unittest.TestCase):

            @min_python_release('3.2')
            def test_python_3_2(self):
                pass
    """
    parts = tuple(map(int, version.split('.')))
    return onlyIf(_sys.version_info[:2] >= parts, "Requires Python %s or later"%(version,))

def _sort_key(version):
   return tuple(int(x) for x in version.split('.'))


def os_level_key(release):
    """
    Return an object that can be used to compare two releases.
    """
    return map(int, release.split('.'))

def min_os_level(release):
    """
    Usage::

        class Tests (unittest.TestCase):

            @min_os_level('10.6')
            def testSnowLeopardCode(self):
                pass
    """
<<<<<<< HEAD
    return onlyIf(os_level_key(os_release()) >= os_level_key(release), "Requires OSX %s or later"%(release,))
=======
    return onlyIf(_sort_key(os_release()) >= _sort_key(release), "Requires OSX %s or later"%(release,))
>>>>>>> a001b368

def max_os_level(release):
    """
    Usage::

        class Tests (unittest.TestCase):

            @max_os_level('10.5')
            def testUntilLeopard(self):
                pass
    """
<<<<<<< HEAD
    return onlyIf(os_level_key(os_release()) <= os_level_key(release), "Requires OSX upto %s"%(release,))
=======
    return onlyIf(_sort_key(os_release()) <= _sort_key(release), "Requires OSX upto %s"%(release,))
>>>>>>> a001b368

def os_level_between(min_release, max_release):
    """
    Usage::

        class Tests (unittest.TestCase):

            @os_level_between('10.5', '10.8')
            def testUntilLeopard(self):
                pass
    """
<<<<<<< HEAD
    return onlyIf(os_level_key(min_release) <= os_level_key(os_release()) <= os_level_key(max_release), "Requires OSX %s upto %s"%(min_release, max_release))
=======
    return onlyIf(_sort_key(min_release) <= _sort_key(os_release()) <= _sort_key(max_release), "Requires OSX %s upto %s"%(min_release, max_release))
>>>>>>> a001b368

_poolclass = objc.lookUpClass('NSAutoreleasePool')

# NOTE: On at least OSX 10.8 there are multiple proxy classes for CFTypeRef...
_nscftype = tuple(cls for cls in objc.getClassList() if 'NSCFType' in cls.__name__)

_typealias = {}

if not is32Bit():
    _typealias[objc._C_LNG_LNG] = objc._C_LNG
    _typealias[objc._C_ULNG_LNG] = objc._C_ULNG

else: # pragma: no cover (32-bit)
    _typealias[objc._C_LNG] = objc._C_INT
    _typealias[objc._C_ULNG] = objc._C_UINT

class TestCase (_unittest.TestCase):
    """
    A version of TestCase that wraps every test into its own
    autorelease pool.

    This also adds a number of useful assertion methods
    """


    def assertIsCFType(self, tp, message = None):
        if not isinstance(tp, objc.objc_class):
            self.fail(message or "%r is not a CFTypeRef type"%(tp,))

        if any(x is tp for x in _nscftype):
            self.fail(message or "%r is not a unique CFTypeRef type"%(tp,))

        for cls in tp.__bases__:
            if 'NSCFType' in cls.__name__:
                return

        self.fail(message or "%r is not a CFTypeRef type"%(tp,))

        # NOTE: Don't test if this is a subclass of one of the known
        #       CF roots, this tests is mostly used to ensure that the
        #       type is distinct from one of those roots.
        #  XXX: With the next two lines enabled there are spurious test
        #       failures when a CF type is toll-free bridged to an
        #       (undocumented) Cocoa class. It might be worthwhile to
        #       look for these, but not in the test suite.
        #if not issubclass(tp, _nscftype):
        #    self.fail(message or "%r is not a CFTypeRef subclass"%(tp,))


    def assertIsOpaquePointer(self, tp, message = None):
        if not hasattr(tp, "__pointer__"):
            self.fail(message or "%r is not an opaque-pointer"%(tp,))

        if not hasattr(tp, "__typestr__"):
            self.fail(message or "%r is not an opaque-pointer"%(tp,))


    def assertResultIsNullTerminated(self, method, message = None):
        info = method.__metadata__()
        if not info.get('retval', {}).get('c_array_delimited_by_null'):
            self.fail(message or "result of %r is not a null-terminated array"%(method,))

    def assertIsNullTerminated(self, method, message = None):
        info = method.__metadata__()
        if not info.get('c_array_delimited_by_null') or not info.get('variadic'):
            self.fail(message or "%s is not a variadic function with a null-terminated list of arguments"%(method,))

    def assertArgIsNullTerminated(self, method, argno, message = None):
        if isinstance(method, objc.selector):
            offset = 2
        else:
            offset = 0
        info = method.__metadata__()
        try:
            if not info['arguments'][argno+offset].get('c_array_delimited_by_null'):
                self.fail(message or "argument %d of %r is not a null-terminated array"%(argno, method))
        except (KeyError, IndexError):
            self.fail(message or "argument %d of %r is not a null-terminated array"%(argno, method))

    def assertArgIsVariableSize(self, method, argno, message = None):
        if isinstance(method, objc.selector):
            offset = 2
        else:
            offset = 0
        info = method.__metadata__()
        try:
            if not info['arguments'][argno+offset].get('c_array_of_variable_length'):
                self.fail(message or "argument %d of %r is not a variable sized array"%(argno, method,))
        except (KeyError, IndexError):
            self.fail(message or "argument %d of %r is not a variable sized array"%(argno, method,))

    def assertResultIsVariableSize(self, method, message = None):
        info = method.__metadata__()
        if not info.get('retval', {}).get('c_array_of_variable_length', False):
            self.fail(message or "result of %r is not a variable sized array"%(method,))

    def assertArgSizeInResult(self, method, argno, message = None):
        if isinstance(method, objc.selector):
            offset = 2
        else:
            offset = 0
        info = method.__metadata__()
        try:
            if not info['arguments'][argno+offset].get('c_array_length_in_result'):
                self.fail(message or "argument %d of %r does not have size in result"%(argno, method))
        except (KeyError, IndexError):
            self.fail(message or "argument %d of %r does not have size in result"%(argno, method))

    def assertArgIsPrintf(self, method, argno, message = None):
        if isinstance(method, objc.selector):
            offset = 2
        else:
            offset = 0
        info = method.__metadata__()
        if not info.get('variadic'):
            self.fail(message or "%r is not a variadic function"%(method,))

        try:
            if not info['arguments'][argno+offset].get('printf_format'):
                self.fail(message or "%r argument %d is not a printf format string"%(method, argno))
        except (KeyError, IndexError):
            self.fail(message or "%r argument %d is not a printf format string"%(method, argno))

    def assertArgIsCFRetained(self, method, argno, message = None):
        if isinstance(method, objc.selector):
            offset = 2
        else:
            offset = 0
        info = method.__metadata__()

        try:
            if not info['arguments'][argno+offset]['already_cfretained']:
                self.fail(message or "%r is not cfretained"%(method,))
        except (KeyError, IndexError):
            self.fail(message or "%r is not cfretained"%(method,))

    def assertArgIsNotCFRetained(self, method, argno, message = None):
        if isinstance(method, objc.selector):
            offset = 2
        else:
            offset = 0
        info = method.__metadata__()
        try:
            if info['arguments'][argno+offset]['already_cfretained']:
                self.fail(message or "%r is cfretained"%(method,))
        except (KeyError, IndexError):
            pass

    def assertResultIsCFRetained(self, method, message = None):
        info = method.__metadata__()

        if not info.get('retval', {}).get('already_cfretained', False):
            self.fail(message or "%r is not cfretained"%(method,))

    def assertResultIsNotCFRetained(self, method, message = None):
        info = method.__metadata__()
        if info.get('retval', {}).get('already_cfretained', False):
            self.fail(message or "%r is cfretained"%(method,))

    def assertArgIsRetained(self, method, argno, message = None):
        if isinstance(method, objc.selector):
            offset = 2
        else:
            offset = 0
        info = method.__metadata__()

        try:
            if not info['arguments'][argno+offset]['already_retained']:
                self.fail(message or "%r is not retained"%(method,))
        except (KeyError, IndexError):
            self.fail(message or "%r is not retained"%(method,))

    def assertArgIsNotRetained(self, method, argno, message = None):
        if isinstance(method, objc.selector):
            offset = 2
        else:
            offset = 0
        info = method.__metadata__()
        try:
            if info['arguments'][argno+offset]['already_retained']:
                self.fail(message or "%r is retained"%(method,))
        except (KeyError, IndexError):
            pass

    def assertResultIsRetained(self, method, message = None):
        info = method.__metadata__()
        if not info.get('retval', {}).get('already_retained', False):
            self.fail(message or "%r is not retained"%(method,))

    def assertResultIsNotRetained(self, method, message = None):
        info = method.__metadata__()
        if info.get('retval', {}).get('already_retained', False):
            self.fail(message or "%r is retained"%(method,))

    def assertResultHasType(self, method, tp, message=None):
        info = method.__metadata__()
        type = info.get('retval').get('type', b'v')
        if type != tp and _typemap(type) != _typemap(tp) \
                and _typealias.get(type, type) != _typealias.get(tp, tp):
            self.fail(message or "result of %r is not of type %r, but %r"%(
                method, tp, type))

    def assertArgHasType(self, method, argno, tp, message=None):
        if isinstance(method, objc.selector):
            offset = 2
        else:
            offset = 0
        info = method.__metadata__()
        try:
            i = info['arguments'][argno+offset]

        except (KeyError, IndexError):
            self.fail(message or "arg %d of %s has no metadata (or doesn't exist)"%(argno, method))

        else:
            type = i.get('type', b'@')

        if type != tp and _typemap(type) != _typemap(tp) \
                and _typealias.get(type, type) != _typealias.get(tp, tp):
            self.fail(message or "arg %d of %s is not of type %r, but %r"%(
                argno, method, tp, type))


    def assertArgIsFunction(self, method, argno, sel_type, retained, message=None):
        if isinstance(method, objc.selector):
            offset = 2
        else:
            offset = 0
        info = method.__metadata__()

        try:
            i = info['arguments'][argno+offset]
        except (KeyError, IndexError):
            self.fail(message or "arg %d of %s has no metadata (or doesn't exist)"%(argno, method))

        else:
            type = i.get('type', b'@')

        if type != b'^?':
            self.fail(message or "arg %d of %s is not of type function_pointer"%(
                argno, method))

        st = i.get('callable')
        if st is None:
            self.fail(message or "arg %d of %s is not of type function_pointer"%(
                argno, method))

        try:
            iface = st['retval']['type']
            for a in st['arguments']:
                iface += a['type']
        except KeyError:
            self.fail(message or "arg %d of %s is a function pointer with incomplete type information"%(argno, method))

        if iface != sel_type:
            self.fail(message or "arg %d of %s is not a function_pointer with type %r, but %r"%(argno, method, sel_type, iface))


        st = info['arguments'][argno+offset].get('callable_retained', False)
        if bool(st) != bool(retained):
            self.fail(message or "arg %d of %s; retained: %r, expected: %r"%(
                argno, method, st, retained))

    def assertResultIsFunction(self, method, sel_type, message=None):
        info = method.__metadata__()

        try:
            i = info['retval']
        except (KeyError, IndexError):
            self.fail(message or "result of %s has no metadata (or doesn't exist)"%(method,))

        else:
            type = i.get('type', b'@')

        if type != b'^?':
            self.fail(message or "result of %s is not of type function_pointer"%(
                method, ))

        st = i.get('callable')
        if st is None:
            self.fail(message or "result of %s is not of type function_pointer"%(
                method, ))

        try:
            iface = st['retval']['type']
            for a in st['arguments']:
                iface += a['type']
        except KeyError:
            self.fail(message or "result of %s is a function pointer with incomplete type information"%(method,))

        if iface != sel_type:
            self.fail(message or "result of %s is not a function_pointer with type %r, but %r"%(method, sel_type, iface))


    def assertArgIsBlock(self, method, argno, sel_type, message=None):
        if isinstance(method, objc.selector):
            offset = 2
        else:
            offset = 0
        info = method.__metadata__()
        try:
            type = info['arguments'][argno+offset]['type']
        except (IndexError, KeyError):
            self.fail("arg %d of %s does not exist"%(argno, method))

        if type != b'@?':
            self.fail(message or "arg %d of %s is not of type block: %s"%(
                argno, method, type))

        st = info['arguments'][argno+offset].get('callable')
        if st is None:
            self.fail(message or "arg %d of %s is not of type block: no callable"%(
                argno, method))

        try:
            iface = st['retval']['type']
            if st['arguments'][0]['type'] != b'^v':
                self.fail(message or "arg %d of %s has an invalid block signature"%(argno, method))
            for a in st['arguments'][1:]:
                iface += a['type']
        except KeyError:
            self.fail(message or "result of %s is a block pointer with incomplete type information"%(method,))

        if iface != sel_type:
            self.fail(message or "arg %d of %s is not a block with type %r, but %r"%(argno, method, sel_type, iface))

    def assertResultIsBlock(self, method, sel_type, message=None):
        info = method.__metadata__()

        try:
            type = info['retval']['type']
            if type != b'@?':
                self.fail(message or "result of %s is not of type block: %s"%(
                    method, type))
        except KeyError:
            self.fail(message or "result of %s is not of type block: %s"%(
                method, b'v'))

        st = info['retval'].get('callable')
        if st is None:
            self.fail(message or "result of %s is not of type block: no callable specified"%(
                method))

        try:
            iface = st['retval']['type']
            if st['arguments'][0]['type'] != b'^v':
                self.fail(message or "result %s has an invalid block signature"%(method))
            for a in st['arguments'][1:]:
                iface += a['type']
        except KeyError:
            self.fail(message or "result of %s is a block pointer with incomplete type information"%(method,))

        if iface != sel_type:
            self.fail(message or "result of %s is not a block with type %r, but %r"%(method, sel_type, iface))

    def assertArgIsSEL(self, method, argno, sel_type, message=None):
        if isinstance(method, objc.selector):
            offset = 2
        else:
            offset = 0
        info = method.__metadata__()
        try:
            i = info['arguments'][argno+offset]
        except (KeyError, IndexError):
            self.fail(message or "arg %d of %s has no metadata (or doesn't exist)"%(argno, method))

        type = i.get('type', b'@')
        if type != objc._C_SEL:
            self.fail(message or "arg %d of %s is not of type SEL"%(
                argno, method))

        st = i.get('sel_of_type')
        if st != sel_type and _typemap(st) != _typemap(sel_type):
            self.fail(message or "arg %d of %s doesn't have sel_type %r but %r"%(
                argno, method, sel_type, st))

    def assertResultIsBOOL(self, method, message=None):
        info = method.__metadata__()
        type = info['retval']['type']
        if type != objc._C_NSBOOL:
            self.fail(message or "result of %s is not of type BOOL, but %r"%(
                method, type))

    def assertArgIsBOOL(self, method, argno, message=None):
        if isinstance(method, objc.selector):
            offset = 2
        else:
            offset = 0
        info = method.__metadata__()
        type = info['arguments'][argno+offset]['type']
        if type != objc._C_NSBOOL:
            self.fail(message or "arg %d of %s is not of type BOOL, but %r"%(
                argno, method, type))

    def assertArgIsFixedSize(self, method, argno, count, message=None):
        if isinstance(method, objc.selector):
            offset = 2
        else:
            offset = 0
        info = method.__metadata__()
        try:
            cnt = info['arguments'][argno+offset]['c_array_of_fixed_length']
            if cnt != count:
                self.fail(message or "arg %d of %s is not a C-array of length %d"%(
                    argno, method, count))
        except (KeyError, IndexError):
            self.fail(message or "arg %d of %s is not a C-array of length %d"%(
                argno, method, count))

    def assertResultIsFixedSize(self, method, count, message=None):
        info = method.__metadata__()
        try:
            cnt = info['retval']['c_array_of_fixed_length']
            if cnt != count:
                self.fail(message or "result of %s is not a C-array of length %d"%(
                    method, count))
        except (KeyError, IndexError):
            self.fail(message or "result of %s is not a C-array of length %d"%(
                method, count))

    def assertArgSizeInArg(self, method, argno, count, message=None):
        if isinstance(method, objc.selector):
            offset = 2
        else:
            offset = 0
        info = method.__metadata__()
        try:
            cnt = info['arguments'][argno+offset]['c_array_length_in_arg']
        except (KeyError, IndexError):
            self.fail(message or "arg %d of %s is not a C-array of with length in arg %s"%(
                argno, method, count))

        if isinstance(count, (list, tuple)):
            count2 = tuple(x + offset for x in count)
        else:
            count2 = count + offset
        if cnt != count2:
            self.fail(message or "arg %d of %s is not a C-array of with length in arg %s"%(
                argno, method, count))

    def assertResultSizeInArg(self, method, count, message=None):
        if isinstance(method, objc.selector):
            offset = 2
        else:
            offset = 0
        info = method.__metadata__()
        cnt = info['retval']['c_array_length_in_arg']
        if cnt != count + offset:
            self.fail(message or "result %s is not a C-array of with length in arg %d"%(
                method, count))


    def assertArgIsOut(self, method, argno, message=None):
        if isinstance(method, objc.selector):
            offset = 2
        else:
            offset = 0
        info = method.__metadata__()
        type = info['arguments'][argno+offset]['type']
        if not type.startswith(b'o^'):
            self.fail(message or "arg %d of %s is not an 'out' argument"%(
                argno, method))

    def assertArgIsInOut(self, method, argno, message=None):
        if isinstance(method, objc.selector):
            offset = 2
        else:
            offset = 0
        info = method.__metadata__()
        type = info['arguments'][argno+offset]['type']
        if not type.startswith(b'N^'):
            self.fail(message or "arg %d of %s is not an 'inout' argument"%(
                argno, method))

    def assertArgIsIn(self, method, argno, message=None):
        if isinstance(method, objc.selector):
            offset = 2
        else:
            offset = 0
        info = method.__metadata__()
        type = info['arguments'][argno+offset]['type']
        if not type.startswith(b'n^'):
            self.fail(message or "arg %d of %s is not an 'in' argument"%(
                argno, method))


    #
    # Addition assert methods, all of them should only be necessary for
    # python 2.7 or later
    #

    if not hasattr(_unittest.TestCase, 'assertItemsEqual'): # pragma: no cover
        def assertItemsEqual(self, seq1, seq2, message=None):
            # This is based on unittest.util._count_diff_all_purpose from
            # Python 2.7
            s, t = list(seq1), list(seq2)
            m, n = len(s), len(t)
            NULL = object()
            result = []
            for i, elem in enumerate(s):
                if elem is NULL:
                    continue

                cnt_s = cnt_t = 0
                for j in range(i, m):
                    if s[j] == elem:
                        cnt_s += 1
                        s[j] = NULL

                for j, other_elem in enumerate(t):
                    if other_elem == elem:
                        cnt_t += 1
                        t[j] = NULL

                if cnt_s != cnt_t:
                    result.append((cnt_s, cnt_t, elem))
            for i, elem in enumerate(t):
                if elem is NULL:
                    continue
                cnt_t = 0
                for j in range(i, n):
                    if t[j] == elem:
                        cnt_t += 1
                        t[j] = NULL

                result.append((0, cnt_t, elem))

            if result:
                for actual, expected, value in result:
                    print("Seq1 %d, Seq2: %d  value: %r"%(actual, expected, value))

                self.fail(message or ("sequences do not contain the same items:"  +
                    "\n".join(["Seq1 %d, Seq2: %d  value: %r"%(item) for item in result])))



    if not hasattr(_unittest.TestCase, 'assertStartswith'):
        def assertStartswith(self, value, test, message = None): # pragma: no cover
            if not value.startswith(test):
                self.fail(message or "%r does not start with %r"%(value, test))

    if not hasattr(_unittest.TestCase, 'assertIs'): # pragma: no cover
        def assertIs(self, value, test, message = None):
            if value is not test:
                self.fail(message or  "%r (id=%r) is not %r (id=%r) "%(value, id(value), test, id(test)))

    if not hasattr(_unittest.TestCase, 'assertIsNot'): # pragma: no cover
        def assertIsNot(self, value, test, message = None):
            if value is test:
                self.fail(message or  "%r is %r"%(value, test))

    if not hasattr(_unittest.TestCase, 'assertIsNone'): # pragma: no cover
        def assertIsNone(self, value, message = None):
            self.assertIs(value, None)

    if not hasattr(_unittest.TestCase, 'assertIsNotNone'): # pragma: no cover
        def assertIsNotNone(self, value, message = None):
            if value is None:
                sel.fail(message, "%r is not %r"%(value, test))

    if not hasattr(_unittest.TestCase, 'assertStartsWith'): # pragma: no cover
        def assertStartswith(self, value, check, message=None):
            if not value.startswith(check):
                self.fail(message or "not %r.startswith(%r)"%(value, check))

    if not hasattr(_unittest.TestCase, 'assertHasAttr'): # pragma: no cover
        def assertHasAttr(self, value, key, message=None):
            if not hasattr(value, key):
                self.fail(message or "%s is not an attribute of %r"%(key, value))

    if not hasattr(_unittest.TestCase, 'assertNotHasAttr'): # pragma: no cover
        def assertNotHasAttr(self, value, key, message=None):
            if hasattr(value, key):
                self.fail(message or "%s is an attribute of %r"%(key, value))

    def assertIsSubclass(self, value, types, message=None):
        if not issubclass(value, types):
            self.fail(message or "%s is not a subclass of %r"%(value, types))

    def assertIsNotSubclass(self, value, types, message=None):
        if issubclass(value, types):
            self.fail(message or "%s is a subclass of %r"%(value, types))

    if not hasattr(_unittest.TestCase, 'assertIsInstance'): # pragma: no cover
        def assertIsInstance(self, value, types, message=None):
            if not isinstance(value, types):
                self.fail(message or "%s is not an instance of %r but %s"%(value, types, type(value)))

    if not hasattr(_unittest.TestCase, 'assertIsNotInstance'): # pragma: no cover
        def assertIsNotInstance(self, value, types, message=None):
            if isinstance(value, types):
                self.fail(message or "%s is an instance of %r"%(value, types))

    if not hasattr(_unittest.TestCase, 'assertIn'): # pragma: no cover
        def assertIn(self, value, seq, message=None):
            if value not in seq:
                self.fail(message or "%r is not in %r"%(value, seq))

    if not hasattr(_unittest.TestCase, 'assertNotIn'): # pragma: no cover
        def assertNotIn(self, value, seq, message=None):
            if value in seq:
                self.fail(message or "%r is in %r"%(value, seq))


    if not hasattr(_unittest.TestCase, 'assertGreaterThan'): # pragma: no cover
        def assertGreaterThan(self, val, test, message=None):
            if not (val > test):
                self.fail(message or '%r <= %r'%(val, test))

    if not hasattr(_unittest.TestCase, 'assertGreaterEqual'): # pragma: no cover
        def assertGreaterEqual(self, val, test, message=None):
            if not (val >= test):
                self.fail(message or '%r < %r'%(val, test))

    if not hasattr(_unittest.TestCase, 'assertLessThan'): # pragma: no cover
        def assertLessThan(self, val, test, message=None):
            if not (val < test):
                self.fail(message or '%r >= %r'%(val, test))

    if not hasattr(_unittest.TestCase, 'assertLessEqual'): # pragma: no cover
        def assertLessEqual(self, val, test, message=None):
            if not (val <= test):
                self.fail(message or '%r > %r'%(val, test))

    if not hasattr(_unittest.TestCase, "assertAlmostEquals"): # pragma: no cover
        def assertAlmostEquals(self, val1, val2, message=None):
            self.failUnless(abs (val1 - val2) < 0.00001,
                    message or 'abs(%r - %r) >= 0.00001'%(val1, val2))


    def run(self, *args):
        """
        Run the test, same as unittest.TestCase.run, but every test is
        run with a fresh autorelease pool.
        """
        if _usepool:
            p = _poolclass.alloc().init()
        else:
            p = 1

        try:
            _unittest.TestCase.run(self, *args)
        finally:
            _gc.collect()
            del p
            _gc.collect()


main = _unittest.main

if hasattr(_unittest, 'expectedFailure'):
    expectedFailure = _unittest.expectedFailure

else: # pragma: no cover (py2.6)

    def expectedFailure(func):
        def test(self):
            try:
                func(self)

            except AssertionError:
                return

            self.fail("test unexpectedly passed")
        test.__name__ == func.__name__

        return test

def expectedFailureIf(condition):
    if condition:
        return expectedFailure
    else:
        return lambda func: func

# NOTE: filterwarnings relies on implementation details of
#       the warnings module
class filterWarnings (object):
    def __init__(self, kind, category):
        self._kind = kind
        self._category = category

    def __enter__(self):
        warnings.filterwarnings(self._kind, category=self._category)

    def __exit__(self, type, value, tp):
        del warnings.filters[0]<|MERGE_RESOLUTION|>--- conflicted
+++ resolved
@@ -247,11 +247,7 @@
             def testSnowLeopardCode(self):
                 pass
     """
-<<<<<<< HEAD
     return onlyIf(os_level_key(os_release()) >= os_level_key(release), "Requires OSX %s or later"%(release,))
-=======
-    return onlyIf(_sort_key(os_release()) >= _sort_key(release), "Requires OSX %s or later"%(release,))
->>>>>>> a001b368
 
 def max_os_level(release):
     """
@@ -263,11 +259,7 @@
             def testUntilLeopard(self):
                 pass
     """
-<<<<<<< HEAD
     return onlyIf(os_level_key(os_release()) <= os_level_key(release), "Requires OSX upto %s"%(release,))
-=======
-    return onlyIf(_sort_key(os_release()) <= _sort_key(release), "Requires OSX upto %s"%(release,))
->>>>>>> a001b368
 
 def os_level_between(min_release, max_release):
     """
@@ -279,11 +271,7 @@
             def testUntilLeopard(self):
                 pass
     """
-<<<<<<< HEAD
     return onlyIf(os_level_key(min_release) <= os_level_key(os_release()) <= os_level_key(max_release), "Requires OSX %s upto %s"%(min_release, max_release))
-=======
-    return onlyIf(_sort_key(min_release) <= _sort_key(os_release()) <= _sort_key(max_release), "Requires OSX %s upto %s"%(min_release, max_release))
->>>>>>> a001b368
 
 _poolclass = objc.lookUpClass('NSAutoreleasePool')
 
