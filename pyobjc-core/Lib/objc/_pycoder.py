"""
Implementation of NSCoding for OC_PythonObject and friends

A minor problem with NSCoding support is that NSCoding restores
graphs recusively while Pickle does so depth-first (more of less).
This can cause problems when the object state contains the
object itself, which is why we need a 'setValue' callback for the
load_* functions below.
"""
from __future__ import unicode_literals
import sys
import objc
from types import *

try:
    import copyreg
except ImportError:  # pragma: no 3.x cover
    import copy_reg as copyreg

import copy

from pickle import PicklingError, UnpicklingError

try:
    import builtins as _builtins
except ImportError: # pragma: no 3.x cover
    import __builtin__ as _builtins

# _getattribute and whichmodule are adapted from the
# same function's in Python 3.4's pickle module. The
# primary difference is that the functions below
# behave as if 'allow_qualname' is true)

def _getattribute(obj, name):
    dotted_path = name.split(".")
    for subpath in dotted_path:
        if subpath == '<locals>':
            raise AttributeError("Can't get local attribute %r on %r" % (
                name, obj))
        try:
            obj = getattr(obj, subpath)
        except AttributeError:
            raise AttributeError("Can't get attribute %r on %r" % (
                name, obj))
    return obj

def whichmodule(obj, name):
    module_name = getattr(obj, '__module__', None)
    if module_name is not None:
        return module_name

    for module_name, module in sys.modules.items():
        if module_name == "__main__" or module is None:
            continue

        try:
            if _getattribute(module, name) is obj:
                return module_name

        except AttributeError as exc:
            pass

    return '__main__'



if sys.version_info[0] == 2:  # pragma: no 3.x cover
    bltin_intern = intern

    def intern(value):
        if isinstance(value, objc.pyobjc_unicode):
            return bltin_intern(value.encode('utf-8'))
        elif isinstance(value, basestring):
            return bltin_intern(value)
        else:
            return value

    def import_module(name):
        if name == 'copyreg':
            name = 'copy_reg'
        __import__(name, level=0)
        return sys.modules[name]

else:   # pragma: no 2.x cover
    unicode = str
    long = int
    bltin_intern = sys.intern

    def intern(value):
        if isinstance(value, objc.pyobjc_unicode):
            return bltin_intern(str(value))
        elif isinstance(value, str):
            return bltin_intern(value)
        else:
            return value

    def import_module(name):
        if name == 'copy_reg':
            name = 'copyreg'
        __import__(name, level=0)
        return sys.modules[name]


NSArray = objc.lookUpClass("NSArray")
NSMutableArray = objc.lookUpClass("NSMutableArray")
NSDictionary = objc.lookUpClass("NSDictionary")
NSString = objc.lookUpClass("NSString")
NSSet = objc.lookUpClass("NSSet")
NSMutableSet = objc.lookUpClass("NSMutableSet")

kOP_REDUCE=0
kOP_INST=1
kOP_GLOBAL=2
kOP_NONE=3
kOP_BOOL=4
kOP_INT=5
kOP_LONG=6
kOP_FLOAT=7
kOP_UNICODE=8
kOP_STRING=9
kOP_TUPLE=10
kOP_LIST=11
kOP_DICT=12
kOP_GLOBAL_EXT=13
kOP_FLOAT_STR=14

kKIND = NSString.stringWithString_("kind")
kFUNC = NSString.stringWithString_("func")
kARGS = NSString.stringWithString_("args")
kLIST = NSString.stringWithString_("list")
kDICT = NSString.stringWithString_("dict")
kSTATE = NSString.stringWithString_("state")
kCLASS = NSString.stringWithString_("class")
kVALUE = NSString.stringWithString_("value")
kNAME = NSString.stringWithString_("name")
kMODULE = NSString.stringWithString_("module")
kCODE = NSString.stringWithString_("code")

class _EmptyClass:
    pass

encode_dispatch = {}

# Code below tries to mirror the implementation in pickle.py, with
# adaptations because we're not saving to a byte stream but to another
# serializer.

def save_reduce(coder, func, args,
        state=None, listitems=None, dictitems=None, obj=None):

    if not isinstance(args, tuple):
        raise PicklingError("args from reduce() should be a tuple")

    if not callable(func):
        raise PicklingError("func from reduce should be callable")

    if coder.allowsKeyedCoding():
        coder.encodeInt_forKey_(kOP_REDUCE, kKIND)
        coder.encodeObject_forKey_(func, kFUNC)
        coder.encodeObject_forKey_(args, kARGS)
        if listitems is None:
            coder.encodeObject_forKey_(None, kLIST)
        else:
            coder.encodeObject_forKey_(list(listitems), kLIST)

        if dictitems is None:
            coder.encodeObject_forKey_(None, kDICT)
        else:
            coder.encodeObject_forKey_(dict(dictitems), kDICT)
        coder.encodeObject_forKey_(state, kSTATE)

    else:
        coder.encodeValueOfObjCType_at_(objc._C_INT, kOP_REDUCE)
        coder.encodeObject_(func)
        coder.encodeObject_(args)
        if listitems is None:
            coder.encodeObject_(None)
        else:
            coder.encodeObject_(list(listitems))

        if dictitems is None:
            coder.encodeObject_(None)
        else:
            coder.encodeObject_(dict(dictitems))
        coder.encodeObject_(state)

if sys.version_info[0] == 2:  # pragma: no 3.x cover
    def save_inst(coder, obj):
        if hasattr(obj, '__getinitargs__'):
            args = obj.__getinitargs__()
            len(args) # Assert it's a sequence
        else:
            args = ()

        cls = obj.__class__

        if coder.allowsKeyedCoding():
            coder.encodeInt32_forKey_(kOP_INST, kKIND)
            coder.encodeObject_forKey_(cls, kCLASS)
            coder.encodeObject_forKey_(args, kARGS)

        else:
            coder.encodeValueOfObjCType_at_(objc._C_INT, kOP_INST)
            coder.encodeObject_(cls)
            coder.encodeObject_(args)

        try:
            getstate = obj.__getstate__
        except AttributeError:
            state = obj.__dict__

        else:
            state = getstate()

        if coder.allowsKeyedCoding():
            coder.encodeObject_forKey_(state, kSTATE)

        else:
            coder.encodeObject_(state)

    encode_dispatch[InstanceType] = save_inst

if sys.version_info[0] == 2:  # pragma: no 3.x cover
    def save_int(coder, obj):
        if coder.allowsKeyedCoding():
            coder.encodeInt_forKey_(kOP_INT, kKIND)
            coder.encodeInt64_forKey_(obj, kVALUE)
        else:
            coder.encodeValueOfObjCType_at_(objc._C_INT, kOP_INT)
            coder.encodeValueOfObjCType_at_(objc._C_LNG_LNG, obj)
    encode_dispatch[int] = save_int

    def save_long(coder, obj):
        encoded = unicode(repr(obj))
        if encoded.endswith('L'):
            encoded = encoded[:-1]
        if coder.allowsKeyedCoding():
            coder.encodeInt_forKey_(kOP_LONG, kKIND)
            coder.encodeObject_forKey_(encoded, kVALUE)
        else:
            coder.encodeValueOfObjCType_at_(objc._C_INT, kOP_LONG)
            coder.encodeObject_(encoded)

    encode_dispatch[long] = save_long

else: # pragma: no 2.x cover
    def save_int(coder, obj):
        if coder.allowsKeyedCoding():
            coder.encodeInt_forKey_(kOP_LONG, kKIND)
            coder.encodeObject_forKey_(unicode(repr(obj)), kVALUE)
        else:
            coder.encodeValueOfObjCType_at_(objc._C_INT, kOP_LONG)
            coder.encodeObject_(unicode(repr(obj)))
    encode_dispatch[int] = save_int

def save_float(coder, obj):  # pragma: no cover
    # NOTE: 'no cover' because floats are encoded as OC_PythonNumber
    # and that doesn't call back to this code for basic C types.
    # TODO: full review the code path and remove this function.

    # Encode floats as strings, this seems to be needed to get
    # 100% reliable round-trips.
    if coder.allowsKeyedCoding():
        coder.encodeInt_forKey_(kOP_FLOAT_STR, kKIND)
        coder.encodeObject_forKey_(unicode(repr(obj)), kVALUE)
    else:
        coder.encodeValueOfObjCType_at_(objc._C_INT, kOP_FLOAT_STR)
        coder.encodeObject_(unicode(repr(obj)))

encode_dispatch[float] = save_float

def save_global(coder, obj, name=None):
    if name is None:
        name = getattr(obj, '__qualname__', None)
    if name is None:
        name = obj.__name__

    module_name = whichmodule(obj, name)
    try:
        module = import_module(module_name)
        obj2 = _getattribute(module, name)

    except (ImportError, KeyError, AttributeError):
        raise PicklingError(
                  "Can't pickle %r: it's not found as %s.%s" %
                  (obj, module_name, name))
    else:
        if obj2 is not obj:
            raise PicklingError(
                "Can't pickle %r: it's not the same object as %s.%s" %
                (obj, module_name, name))

    code = copyreg._extension_registry.get((module_name, name))

    if coder.allowsKeyedCoding():
        if code:
            coder.encodeInt_forKey_(kOP_GLOBAL_EXT, kKIND)
            coder.encodeInt_forKey_(code, kCODE)

        else:
            coder.encodeInt_forKey_(kOP_GLOBAL, kKIND)
            coder.encodeObject_forKey_(unicode(module_name), kMODULE)
            coder.encodeObject_forKey_(unicode(name), kNAME)

    else:
        if code:
            coder.encodeValueOfObjCType_at_(objc._C_INT, kOP_GLOBAL_EXT)
            coder.encodeValueOfObjCType_at_(objc._C_INT, code)

        else:
            coder.encodeValueOfObjCType_at_(objc._C_INT, kOP_GLOBAL)
            coder.encodeObject_(unicode(module_name))
            coder.encodeObject_(unicode(name))

if sys.version_info[0] == 2:  # pragma: no 3.x cover
    encode_dispatch[ClassType] = save_global
encode_dispatch[type(save_global)] = save_global
try:
    dir.__reduce__()
except TypeError:
    encode_dispatch[type(dir)] = save_global

def save_type(coder, obj):
    if obj is type(None):
        return save_reduce(coder, type, (None,), obj=obj)
    elif obj is type(NotImplemented):
        return save_reduce(coder, type, (NotImplemented,), obj=obj)
    elif obj is type(Ellipsis):
        return save_reduce(coder, type, (Ellipsis,), obj=obj)
    return save_global(coder, obj)
encode_dispatch[type] = save_type


def save_ellipsis(coder, obj):
    save_global(coder, Ellipsis, 'Ellipsis')
encode_dispatch[type(Ellipsis)] = save_ellipsis

def save_notimplemented(coder, obj):
    save_global(coder, NotImplemented, 'NotImplemented')
encode_dispatch[type(NotImplemented)] = save_notimplemented




decode_dispatch = {}

def load_int(coder, setValue):
    if coder.allowsKeyedCoding():
        return int(coder.decodeInt64ForKey_(kVALUE))
    else:
        return int(coder.decodeValueOfObjCType_at_(objc._C_LNG_LNG, None))
decode_dispatch[kOP_INT] = load_int

def load_long(coder, setValue):
    if coder.allowsKeyedCoding():
        return long(coder.decodeObjectForKey_(kVALUE))
    else:
        return long(coder.decodeObject())
decode_dispatch[kOP_LONG] = load_long

def load_float(coder, setValue): # pragma: no cover
    # Only used with old versions of PyObjC (before 2.3), keep
    # for backward compatibility.
    if coder.allowsKeyedCoding():
        return coder.decodeFloatForKey_(kVALUE)
    else:
        raise RuntimeError("Unexpected encoding")
decode_dispatch[kOP_FLOAT] = load_float

def load_float_str(coder, setValue):
    if coder.allowsKeyedCoding():
        return float(coder.decodeObjectForKey_(kVALUE))
    else:
        return float(coder.decodeObject())
decode_dispatch[kOP_FLOAT_STR] = load_float_str


def load_global_ext(coder, setValue):
    if coder.allowsKeyedCoding():
        code = coder.decodeIntForKey_(kCODE)
    else:
        code = coder.decodeValueOfObjCType_at_(objc._C_INT, None)
    nil = []
    obj = copyreg._extension_cache.get(code, nil)
    if obj is not nil:
        return obj
    key = copyreg._inverted_registry.get(code)
    if not key:
        raise ValueError("unregistered extension code %d" % code)

    module, name = key
    mod = import_module(module)
    klass = _getattribute(mod, name)
    copyreg._extension_cache[code] = klass
    return klass
decode_dispatch[kOP_GLOBAL_EXT] = load_global_ext


def load_global(coder, setValue):
    if coder.allowsKeyedCoding():
        module_name = coder.decodeObjectForKey_(kMODULE)
        name = coder.decodeObjectForKey_(kNAME)
    else:
        module_name = coder.decodeObject()
        name = coder.decodeObject()

    mod = import_module(module_name)
    return _getattribute(mod, name)

decode_dispatch[kOP_GLOBAL] = load_global


def load_inst(coder, setValue):
    if coder.allowsKeyedCoding():
        cls = coder.decodeObjectForKey_(kCLASS)
        initargs = coder.decodeObjectForKey_(kARGS)
    else:
        cls = coder.decodeObject()
        initargs = coder.decodeObject()


    if (sys.version_info[0] == 2 and not initargs and
            type(cls) is ClassType and
            not hasattr(cls, "__getinitargs__")):  # pragma: no 3.x cover
        value = _EmptyClass()
        value.__class__ = cls

    else:
        try:
            value = cls(*initargs)
        except TypeError as err:
            raise TypeError("in constructor for %s: %s" % (
                cls.__name__, str(err)), sys.exc_info()[2])


    # We now have the object, but haven't set the correct
    # state yet.  Tell the bridge about this value right
    # away, that's needed because `value` might be part
    # of the object state which we'll retrieve next.
    setValue(value)

    if coder.allowsKeyedCoding():
        state = coder.decodeObjectForKey_(kSTATE)
    else:
        state = coder.decodeObject()
        if isinstance(state, NSArray):
            state = tuple(state)

    setstate = getattr(value, "__setstate__", None)
    if setstate is not None:
        setstate(state)
        return value

    slotstate = None
    if isinstance(state, tuple) and len(state) == 2:
        state, slotstate = state

    if state:
        # Note: pickle.py catches RuntimeError here,
        # that's for supporting restricted mode and
        # is not relevant for PyObjC.
        inst_dict = value.__dict__
        for k in state:
            v = state[k]
            if type(k) == objc.pyobjc_unicode:
                inst_dict[intern(str(k))] = v
            elif type(k) == str:
                inst_dict[intern(k)] = v
            else:
                inst_dict[k] = v


    if slotstate:
        for k, v in slotstate.items():
            if isinstance(k, objc.pyobjc_unicode):
<<<<<<< HEAD
                k = unicode(k)
=======
                k = k.encode('utf-8')
>>>>>>> 124319c3
            setattr(value, intern(k), v)

    return value
decode_dispatch[kOP_INST] = load_inst


def load_reduce(coder, setValue):
    if coder.allowsKeyedCoding():
        func = coder.decodeObjectForKey_(kFUNC)
        args = coder.decodeObjectForKey_(kARGS)
    else:
        func = coder.decodeObject()
        args = coder.decodeObject()

        new_args = []
        for a in args:
            if isinstance(a, NSDictionary):
                new_args.append(dict(a))
            elif isinstance(a, NSMutableArray):
                new_args.append(list(a))
            elif isinstance(a, NSArray):
                new_args.append(tuple(a))
            elif isinstance(a, NSMutableSet):
                new_args.append(set(a))
            elif isinstance(a, NSSet):
                new_args.append(frozenset(a))
            else:
                new_args.append(a)
        args = new_args
        del new_args

    if sys.version_info[0] == 2 and func == copyreg.__newobj__:  # pragma: no 3.x cover
        try:
            value = func(*args)
        except AttributeError:
            # copyreg.__newobj__ failed, almost certainly because
            # there is __new__ method. This happens when a class
            # is serialized in Python 3 and read back in Python 2
            # as a classic class.
            cls = args[0]
            args = args[1:]
            value = cls(*args)

    else:
        value = func(*args)

    # We now have the object, but haven't set the correct
    # state yet.  Tell the bridge about this value right
    # away, that's needed because `value` might be part
    # of the object state which we'll retrieve next.
    setValue(value)

    if coder.allowsKeyedCoding():
        listitems = coder.decodeObjectForKey_(kLIST)
        dictitems = coder.decodeObjectForKey_(kDICT)
        state = coder.decodeObjectForKey_(kSTATE)
    else:
        listitems = coder.decodeObject()
        dictitems = coder.decodeObject()
        state = coder.decodeObject()
        if isinstance(state, NSArray):
            state = tuple(state)

    setstate = getattr(value, "__setstate__", None)
    if setstate:
        setstate(state)
        return value

    slotstate = None
    if isinstance(state, tuple) and len(state) == 2:
        state, slotstate = state

    if state:
        # NOTE: picke.py catches RuntimeError here
        # to support restricted execution, that is not
        # relevant for PyObjC.
        inst_dict = value.__dict__

        for k in state:
            v = state[k]
            if type(k) == objc.pyobjc_unicode:
                inst_dict[intern(k)] = v

            elif type(k) == str:
                inst_dict[intern(k)] = v

            else:
                inst_dict[k] = v


    if slotstate:
        for k, v in slotstate.items():
            if isinstance(k, objc.pyobjc_unicode):
                k = unicode(k)
            setattr(value, intern(k), v)

    if listitems:
        for a in listitems:
            value.append(a)

    if dictitems:
        for k, v in dictitems.items():
            value[k] = v

    return value
decode_dispatch[kOP_REDUCE] = load_reduce


def pyobjectEncode(self, coder):
    t = type(self)

    # Find builtin support
    f = encode_dispatch.get(t)
    if f is not None:
        f(coder, self)
        return

    # Check for a class with a custom metaclass
    # NOTE: pickle.py catches TypeError here, that's for
    #       compatibility with ancient versions of Boost
    #       (before Python 2.2) and is not needed here.
    issc = issubclass(t, type)

    if issc:
        save_global(coder, self)
        return

    # Check copyreg.dispatch_table
    reduce = copyreg.dispatch_table.get(t)
    if reduce is not None:
        rv = reduce(self)

    else:
        reduce = getattr(self, "__reduce_ex__", None)
        rv = reduce(2)

    if type(rv) is str:
        save_global(coder, self, rv)
        return

    if type(rv) is not tuple:
        raise PicklingError("%s must return string or tuple" % reduce)

    l = len(rv)
    if not (2 <= l <= 5):
        raise PicklingError("Tuple returned by %s must have two to "
                "five elements" % reduce)

    save_reduce(coder, *rv)

def pyobjectDecode(coder, setValue):
    if coder.allowsKeyedCoding():
        tp = coder.decodeIntForKey_(kKIND)
    else:
        tp = coder.decodeValueOfObjCType_at_(objc._C_INT, None)
    f = decode_dispatch.get(tp)
    if f is None:
        raise UnpicklingError("Unknown object kind: %s"%(tp,))

    return f(coder, setValue)

# An finally register the coder/decoder
objc.options._nscoding_version = 1
objc.options._nscoding_encoder = pyobjectEncode
objc.options._nscoding_decoder = pyobjectDecode
objc.options._copy = copy.copy<|MERGE_RESOLUTION|>--- conflicted
+++ resolved
@@ -473,11 +473,7 @@
     if slotstate:
         for k, v in slotstate.items():
             if isinstance(k, objc.pyobjc_unicode):
-<<<<<<< HEAD
-                k = unicode(k)
-=======
                 k = k.encode('utf-8')
->>>>>>> 124319c3
             setattr(value, intern(k), v)
 
     return value
@@ -570,8 +566,6 @@
 
     if slotstate:
         for k, v in slotstate.items():
-            if isinstance(k, objc.pyobjc_unicode):
-                k = unicode(k)
             setattr(value, intern(k), v)
 
     if listitems:
