--- conflicted
+++ resolved
@@ -9,36 +9,23 @@
 
 from pyobjc_setup import setup
 
+VERSION="3.2a1"
+
 setup(
     name='pyobjc-framework-CloudKit',
-<<<<<<< HEAD
-    version="3.2a1",
-=======
-    version="3.1.1",
->>>>>>> e2f92b07
+    version=VERSION,
     description = "Wrappers for the framework CloudKit on Mac OS X",
     long_description=__doc__,
     packages = [ "CloudKit" ],
     setup_requires = [
-<<<<<<< HEAD
-        'pyobjc-core>=3.2a1',
+        'pyobjc-core>=' + VERSION,
     ],
     install_requires = [
-        'pyobjc-core>=3.2a1',
-        'pyobjc-framework-Cocoa>=3.2a1',
-        'pyobjc-framework-CoreLocation>=3.2a1',
-        'pyobjc-framework-CoreData>=3.2a1',
-        'pyobjc-framework-Accounts>=3.2a1',
-=======
-        'pyobjc-core>=3.1.1',
-    ],
-    install_requires = [
-        'pyobjc-core>=3.1.1',
-        'pyobjc-framework-Cocoa>=3.1.1',
-        'pyobjc-framework-CoreLocation>=3.1.1',
-        'pyobjc-framework-CoreData>=3.1.1',
-        'pyobjc-framework-Accounts>=3.1.1',
->>>>>>> e2f92b07
+        'pyobjc-core>=' + VERSION,
+        'pyobjc-framework-Cocoa>=' + VERSION,
+        'pyobjc-framework-CoreLocation>=' + VERSION,
+        'pyobjc-framework-CoreData>=' + VERSION,
+        'pyobjc-framework-Accounts>=' + VERSION,
     ],
     min_os_level="10.10",
 )