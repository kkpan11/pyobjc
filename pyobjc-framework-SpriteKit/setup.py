"""
Wrappers for the "SpriteKit" framework on macOS introduced in macOS 10.9.

These wrappers don't include documentation, please check Apple's documention
for information on how to use this framework and PyObjC's documentation
for general tips and tricks regarding the translation between Python
and (Objective-)C frameworks
"""

import os

from pyobjc_setup import Extension, setup

<<<<<<< HEAD
VERSION = "7.2"
=======
VERSION = "7.3"
>>>>>>> 63597c6b

setup(
    name="pyobjc-framework-SpriteKit",
    description="Wrappers for the framework SpriteKit on macOS",
    min_os_level="10.9",
    packages=["SpriteKit"],
    ext_modules=[
        Extension(
            "SpriteKit._SpriteKit",
            ["Modules/_SpriteKit.m"],
            extra_link_args=["-framework", "SpriteKit"],
            py_limited_api=True,
            depends=[
                os.path.join("Modules", fn)
                for fn in os.listdir("Modules")
                if fn.startswith("_SpriteKit")
            ],
        )
    ],
    version=VERSION,
    install_requires=[
        "pyobjc-core>=" + VERSION,
        "pyobjc-framework-Cocoa>=" + VERSION,
        "pyobjc-framework-Quartz>=" + VERSION,
    ],
    long_description=__doc__,
    options={"bdist_wheel": {"py_limited_api": "cp36"}},
)<|MERGE_RESOLUTION|>--- conflicted
+++ resolved
@@ -11,11 +11,7 @@
 
 from pyobjc_setup import Extension, setup
 
-<<<<<<< HEAD
-VERSION = "7.2"
-=======
 VERSION = "7.3"
->>>>>>> 63597c6b
 
 setup(
     name="pyobjc-framework-SpriteKit",
