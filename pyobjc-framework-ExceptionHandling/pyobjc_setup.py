--- conflicted
+++ resolved
@@ -155,16 +155,6 @@
 import os
 import plistlib
 import sys
-<<<<<<< HEAD
-=======
-import __main__
-
-
-# XXX: Disabled because this breaks easy_install...
-#if not os.path.basename(__main__.__file__).startswith('setup.py'):
-#    # Workaround to get a proper report when using pyroma.
-#    import setup as __main__
->>>>>>> fcf0204a
 
 CLASSIFIERS = filter(None,
 """
