--- conflicted
+++ resolved
@@ -15,11 +15,7 @@
 
 from pyobjc_setup import Extension, setup
 
-<<<<<<< HEAD
-VERSION = "6.2.2"
-=======
 VERSION = '7.1'
->>>>>>> 38a42c7d
 
 
 distutils.unixccompiler.UnixCCompiler.src_extensions.append(".mm")
