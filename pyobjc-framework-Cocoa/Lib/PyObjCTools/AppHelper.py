"""AppKit helpers.

Exported functions:
* runEventLoop - run NSApplicationMain in a safer way
* runConsoleEventLoop - run NSRunLoop.run() in a stoppable manner
* stopEventLoop - stops the event loop or terminates the application
* endSheetMethod - set correct signature for NSSheet callbacks
* callAfter - call a function on the main thread (async)
* callLater - call a function on the main thread after a delay (async)
"""

__all__ = (
    "runEventLoop",
    "runConsoleEventLoop",
    "stopEventLoop",
    "endSheetMethod",
    "callAfter",
    "callLater",
)

import os
import sys
import traceback

import objc
from AppKit import (
    NSApp,
    NSApplicationDidFinishLaunchingNotification,
    NSApplicationMain,
    NSRunAlertPanel,
)
from Foundation import (
    NSAutoreleasePool,
    NSDate,
    NSDefaultRunLoopMode,
    NSLog,
    NSNotificationCenter,
    NSObject,
    NSRunLoop,
    NSThread,
    NSTimer,
)
from objc import super


class PyObjCMessageRunner(NSObject):
    """
    Wraps a Python function and its arguments and allows it to be posted to the
    MainThread's `NSRunLoop`.
    """

    def initWithPayload_(self, payload):
        """
        Designated initializer.
        """
        self = super(PyObjCMessageRunner, self).init()
        if not self:
            return None

        self._payload = payload

        return self

    def callAfter(self):
        """
        Posts a message to the Main thread, to be executed immediately.
        """
        self.performSelectorOnMainThread_withObject_waitUntilDone_(
            self.scheduleCallWithDelay_, None, False
        )

    def callLater_(self, delay):
        """
        Posts a message to the Main thread, to be executed after the given
        delay, in seconds.
        """
        self.performSelectorOnMainThread_withObject_waitUntilDone_(
            self.scheduleCallWithDelay_, delay, False
        )

    def scheduleCallWithDelay_(self, delay):
        """
        This is run once we're on the Main thread.
        """
        assert NSThread.isMainThread(), "Call is not executing on the Main thread!"

        # There's no delay, just run the call now.
        if not delay:
            self.performCall()
            return

        # There's a delay, schedule it for later.
        self.performSelector_withObject_afterDelay_(self.performCall, None, delay)

    def performCall(self):
        """
        Actually runs the payload.
        """
        assert NSThread.isMainThread(), "Call is not executing on the Main thread!"

        # Unpack the payload.
        (func, args, kwargs) = self._payload

        # Run it.
        func(*args, **kwargs)


def callAfter(func, *args, **kwargs):
    """
    Call a function on the Main thread (async).
    """
    pool = NSAutoreleasePool.alloc().init()
    runner = PyObjCMessageRunner.alloc().initWithPayload_((func, args, kwargs))
    runner.callAfter()
    del runner
    del pool


def callLater(delay, func, *args, **kwargs):
    """
    Call a function on the Main thread after a delay (async).
    """
    pool = NSAutoreleasePool.alloc().init()
    runner = PyObjCMessageRunner.alloc().initWithPayload_((func, args, kwargs))
    runner.callLater_(delay)
    del runner
    del pool


class PyObjCAppHelperApplicationActivator(NSObject):
    def activateNow_(self, aNotification):
        NSApp().activateIgnoringOtherApps_(True)


class PyObjCAppHelperRunLoopStopper(NSObject):
    singletons = {}

    def currentRunLoopStopper(cls):
        runLoop = NSRunLoop.currentRunLoop()
        return cls.singletons.get(runLoop)

    currentRunLoopStopper = classmethod(currentRunLoopStopper)

    def init(self):
        self = super(PyObjCAppHelperRunLoopStopper, self).init()
        self.shouldStop = False
        return self

    def shouldRun(self):
        return not self.shouldStop

    def addRunLoopStopper_toRunLoop_(cls, runLoopStopper, runLoop):
        if runLoop in cls.singletons:
            raise ValueError("Stopper already registered for this runLoop")
        cls.singletons[runLoop] = runLoopStopper

    addRunLoopStopper_toRunLoop_ = classmethod(addRunLoopStopper_toRunLoop_)

    def removeRunLoopStopperFromRunLoop_(cls, runLoop):
        if runLoop not in cls.singletons:
            raise ValueError("Stopper not registered for this runLoop")
        del cls.singletons[runLoop]

    removeRunLoopStopperFromRunLoop_ = classmethod(removeRunLoopStopperFromRunLoop_)

    def stop(self):
        self.shouldStop = True
        # this should go away when/if runEventLoop uses
        # runLoop iteration
        if NSApp() is not None:
            NSApp().terminate_(self)

    def performStop_(self, sender):
        self.stop()


def stopEventLoop():
    """
    Stop the current event loop if possible
    returns True if it expects that it was successful, False otherwise
    """
    stopper = PyObjCAppHelperRunLoopStopper.currentRunLoopStopper()
    if stopper is None:
        if NSApp() is not None:
            NSApp().terminate_(None)
            return True
        return False
    NSTimer.scheduledTimerWithTimeInterval_target_selector_userInfo_repeats_(
        0.0, stopper, "performStop:", None, False
    )
    return True


def endSheetMethod(meth):
    """
    Return a selector that can be used as the delegate callback for
    sheet methods
    """
    return objc.selector(
        meth, signature=b"v@:@" + objc._C_NSInteger + objc._C_NSInteger
    )


def unexpectedErrorAlertPanel():
    exceptionInfo = traceback.format_exception_only(*sys.exc_info()[:2])[0].strip()
    return NSRunAlertPanel(
        "An unexpected error has occurred",
        "%@",
        "Continue",
        "Quit",
        None,
        "(%s)" % exceptionInfo,
    )


def unexpectedErrorAlertPdb():
    import pdb

    traceback.print_exc()
    pdb.post_mortem(sys.exc_info()[2])
    return True


def machInterrupt(signum):
    stopper = PyObjCAppHelperRunLoopStopper.currentRunLoopStopper()
    if stopper is not None:
        stopper.stop()
    elif NSApp() is not None:
        NSApp().terminate_(None)
    else:
        import os

        os._exit(1)


def installMachInterrupt():
    import signal
    from PyObjCTools import MachSignals

    MachSignals.signal(signal.SIGINT, machInterrupt)


def runConsoleEventLoop(
    argv=None, installInterrupt=False, mode=NSDefaultRunLoopMode, maxTimeout=3.0
):
    if argv is None:
        argv = sys.argv
    if installInterrupt:
        installMachInterrupt()
    runLoop = NSRunLoop.currentRunLoop()
    stopper = PyObjCAppHelperRunLoopStopper.alloc().init()
    PyObjCAppHelperRunLoopStopper.addRunLoopStopper_toRunLoop_(stopper, runLoop)
    try:

        while stopper.shouldRun():
            nextfire = runLoop.limitDateForMode_(mode)
            if not stopper.shouldRun():
                break

            soon = NSDate.dateWithTimeIntervalSinceNow_(maxTimeout)
<<<<<<< HEAD
            nextfire = soon.earlierDate_(nextfire)
=======
            if nextfire is not None:
                nextfire = soon.earlierDate_(nextfire)
>>>>>>> 38a42c7d
            if not runLoop.runMode_beforeDate_(mode, nextfire):
                stopper.stop()

    finally:
        PyObjCAppHelperRunLoopStopper.removeRunLoopStopperFromRunLoop_(runLoop)


RAISETHESE = (SystemExit, MemoryError, KeyboardInterrupt)


def runEventLoop(
    argv=None,
    unexpectedErrorAlert=None,
    installInterrupt=None,
    pdb=None,
    main=NSApplicationMain,
):
    """Run the event loop, ask the user if we should continue if an
    exception is caught. Use this function instead of NSApplicationMain().
    """
    if argv is None:
        argv = sys.argv

    if pdb is None:
        pdb = "USE_PDB" in os.environ

    if pdb:
        from PyObjCTools import Debugging

        Debugging.installVerboseExceptionHandler()
        # bring it to the front, starting from terminal
        # often won't
        activator = PyObjCAppHelperApplicationActivator.alloc().init()
        NSNotificationCenter.defaultCenter().addObserver_selector_name_object_(
            activator, "activateNow:", NSApplicationDidFinishLaunchingNotification, None
        )
    else:
        Debugging = None

    if installInterrupt is None and pdb:
        installInterrupt = True

    if unexpectedErrorAlert is None:
        if pdb:
            unexpectedErrorAlert = unexpectedErrorAlertPdb
        else:
            unexpectedErrorAlert = unexpectedErrorAlertPanel

    runLoop = NSRunLoop.currentRunLoop()
    stopper = PyObjCAppHelperRunLoopStopper.alloc().init()
    PyObjCAppHelperRunLoopStopper.addRunLoopStopper_toRunLoop_(stopper, runLoop)

    firstRun = NSApp() is None
    try:

        while stopper.shouldRun():
            try:
                if firstRun:
                    firstRun = False
                    if installInterrupt:
                        installMachInterrupt()
                    main(argv)
                else:
                    NSApp().run()
            except RAISETHESE:
                traceback.print_exc()
                break
            except:  # noqa: E722, B001
                exctype, e, tb = sys.exc_info()
                if isinstance(e, objc.error):
                    error_str = str(e)

                    NSLog("%@", error_str)
                elif not unexpectedErrorAlert():
                    NSLog("%@", "An exception has occured:")
                    traceback.print_exc()
                    sys.exit(0)
                else:
                    NSLog("%@", "An exception has occured:")
                    traceback.print_exc()
            else:
                break

    finally:
        if Debugging is not None:
            Debugging.removeExceptionHandler()
        PyObjCAppHelperRunLoopStopper.removeRunLoopStopperFromRunLoop_(runLoop)<|MERGE_RESOLUTION|>--- conflicted
+++ resolved
@@ -258,12 +258,8 @@
                 break
 
             soon = NSDate.dateWithTimeIntervalSinceNow_(maxTimeout)
-<<<<<<< HEAD
-            nextfire = soon.earlierDate_(nextfire)
-=======
             if nextfire is not None:
                 nextfire = soon.earlierDate_(nextfire)
->>>>>>> 38a42c7d
             if not runLoop.runMode_beforeDate_(mode, nextfire):
                 stopper.stop()
 
