--- conflicted
+++ resolved
@@ -5,19 +5,11 @@
 
 #if PY_MAJOR_VERSION == 2 && defined(USE_TOOLBOX_OBJECT_GLUE)
 
-<<<<<<< HEAD
 /* As of OSX 10.12 pymactoolbox includes a file that
  * is not longer present, therefore inline the
  * declarations we use instead of using the pymactoolbox.h
  * header file.
  */
-
-=======
-    /* FIXME: the bits of pymactoolbox.h that we need,
-     * because said header doesn't work in 64-bit mode,
-     * or with recent SDK versions.
-     */
->>>>>>> a96b0b0f
 extern PyObject *WinObj_New(WindowPtr);
 extern int WinObj_Convert(PyObject *, WindowPtr *);
 extern PyObject *WinObj_WhichWindow(WindowPtr);
