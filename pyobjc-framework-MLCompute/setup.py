"""
Wrappers for the "MLCompute" framework on macOS.

These wrappers don't include documentation, please check Apple's documentation
for information on how to use this framework and PyObjC's documentation
for general tips and tricks regarding the translation between Python
and (Objective-)C frameworks
"""
import os
import sys

sys.path.insert(0, os.path.dirname(__file__))


from pyobjc_setup import setup  # noqa: E402

<<<<<<< HEAD
VERSION = "9.2.1"
=======
VERSION = "10.0a0"
>>>>>>> 966ddd0d

setup(
    name="pyobjc-framework-MLCompute",
    description="Wrappers for the framework MLCompute on macOS",
    min_os_level="10.16",
    packages=["MLCompute"],
    version=VERSION,
    install_requires=["pyobjc-core>=" + VERSION, "pyobjc-framework-Cocoa>=" + VERSION],
    long_description=__doc__,
)<|MERGE_RESOLUTION|>--- conflicted
+++ resolved
@@ -14,11 +14,7 @@
 
 from pyobjc_setup import setup  # noqa: E402
 
-<<<<<<< HEAD
-VERSION = "9.2.1"
-=======
-VERSION = "10.0a0"
->>>>>>> 966ddd0d
+VERSION = "10.0"
 
 setup(
     name="pyobjc-framework-MLCompute",
