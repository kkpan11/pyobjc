"""
Deprecated wrappers for the "SearchKit" framework on macOS.

Use the CoreServices package instead.
"""
from pyobjc_setup import setup

<<<<<<< HEAD
VERSION="5.3"
=======
VERSION = '6.1'
>>>>>>> 75c1170f

setup(
    name="pyobjc-framework-SearchKit",
    description="Wrappers for the framework SearchKit on macOS",
    min_os_level="10.5",
    packages=["SearchKit"],
    version=VERSION,
    install_requires=[
        "pyobjc-core>=" + VERSION,
        "pyobjc-framework-CoreServices>=" + VERSION,
    ],
    long_description=__doc__,
)<|MERGE_RESOLUTION|>--- conflicted
+++ resolved
@@ -5,11 +5,7 @@
 """
 from pyobjc_setup import setup
 
-<<<<<<< HEAD
-VERSION="5.3"
-=======
 VERSION = '6.1'
->>>>>>> 75c1170f
 
 setup(
     name="pyobjc-framework-SearchKit",
