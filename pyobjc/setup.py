--- conflicted
+++ resolved
@@ -12,11 +12,7 @@
 from setuptools import setup, Command
 from setuptools.command import egg_info
 
-<<<<<<< HEAD
-VERSION = "7.2"
-=======
 VERSION = "7.3"
->>>>>>> 63597c6b
 
 # Table with all framework wrappers and the OSX releases where they are
 # first supported, and where support was removed. The introduced column
