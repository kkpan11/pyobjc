#!/usr/bin/env python

import setuptools
import os
import platform
from distutils.core import Command
from distutils.errors import DistutilsError

import shutil
import subprocess
import glob
import tarfile
import sys


<<<<<<< HEAD
VERSION="3.3a0"
=======
VERSION="3.2.2b1"
>>>>>>> 22c164af

# Table with all framework wrappers and the OSX releases where they are
# first supported, and where support was removed. The introduced column
# is ``None`` when the framework is supported on OSX 10.4 or later. The
# removed column is ``None`` when the framework is present ont he latest
# supported OSX release.
FRAMEWORKS_WRAPPERS=[
        # Name                      Introcuded          Removed
        ('AVKit',                   '10.9',             None        ),
        ('AVFoundation',            '10.7',             None        ),
        ('Accounts',                '10.8',             None        ),
        ('AddressBook',             None,               None        ),
        ('AppleScriptKit',          None,               None        ),
        ('AppleScriptObjC',         '10.6',             None        ),
        ('ApplicationServices',     None,               None        ),
        ('Automator',               None,               None        ),
        ('CFNetwork',               None,               None        ),
        ('CalendarStore',           '10.5',             None        ),
        ('CloudKit',                '10.10',            None        ),
        ('Cocoa',                   None,               None        ),
        ('Collaboration',           '10.5',             None        ),
        ('Contacts',                '10.11',            None        ),
        ('ContactsUI',              '10.11',            None        ),
        ('CoreBluetooth',           '10.10',            None        ),
        ('CoreData',                None,               None        ),
        ('CoreLocation',            '10.6',             None        ),
        ('CoreText',                None,               None        ),
        ('CoreWLAN',                '10.6',             None        ),
        ('CryptoTokenKit',          '10.10',            None        ),
        ('DictionaryServices',      '10.5',             None        ),
        ('DiskArbitration',         None,               None        ),
        ('EventKit',                '10.8',             None        ),
        ('ExceptionHandling',       None,               None        ),
        ('FSEvents',                '10.5',             None        ),
        ('FinderSync',              '10.10',            None        ),
        ('GameCenter',              '10.8',             None        ),
        ('GameController',          '10.9',             None        ),
        ('IMServicePlugIn',         '10.7',             None        ),
        ('InputMethodKit',          '10.5',             None        ),
        ('ImageCaptureCore',        None,               None        ),
        ('Intents',                 '10.12',            None        ),
        ('InstallerPlugins',        None,               None        ),
        ('InstantMessage',          '10.5',             None        ),
        ('InterfaceBuilderKit',     '10.5',             '10.7'      ),
        ('IOSurface',               '10.6',             None        ),
        ('LatentSemanticMapping',   None,               None        ),
        ('LaunchServices',          None,               None        ),
        ('LocalAuthentication',     '10.10',            None        ),
        ('MapKit',                  '10.9',             None        ),
        ('MediaAccessibility',      '10.9',             None        ),
        ('MediaLibrary',            '10.9',             None        ),
        ('MediaPlayer',             '10.12',            None        ),
        ('Message',                 None,               '10.9'      ),
        ('ModelIO',                 '10.11',            None        ),
        ('MultipeerConnectivity',   '10.10',            None        ),
        ('NetFS',                   '10.6',             None        ),
        ('NetworkExtension',        '10.11',            None        ),
        ('NotificationCenter',      '10.10',            None        ),
        ('OpenDirectory',           '10.6',             None        ),
        ('Photos',                  '10.11',            None        ),
        ('PhotosUI',                '10.11',            None        ),
        ('PreferencePanes',         None,               None        ),
        ('PubSub',                  '10.5',             None        ),
        ('QTKit',                   '10.5',             None        ),
        ('Quartz',                  None,               None        ),
        ('SafariServices',          '10.11',            None        ),
        ('ScreenSaver',             None,               None        ),
        ('ScriptingBridge',         '10.5',             None        ),
        ('SearchKit',               None,               None        ),
        ('ServerNotification',      '10.6',             '10.9'      ),
        ('ServiceManagement',       '10.6',             None        ),
        ('Social',                  '10.8',             None        ),
        ('SpriteKit',               '10.9',             None        ),
        ('StoreKit',                '10.7',             None        ),
        ('SyncServices',            None,               None        ),
        ('SystemConfiguration',     None,               None        ),
        ('WebKit',                  None,               None        ),
        ('XgridFoundation',         None,               '10.8'      ),
#        ('AudioVideoBridging',      '10.8',             None        ),
#        ('GLKit',                   '10.8',             None        ),
#        ('GameKit',                 '10.8',             None        ),
#        ('MediaToolbox',            '10.8',             None        ),
        ('SceneKit',                '10.7',             None        ),
#        ('SpriteKit',               '10.9',             None        ),
#        ('VideoToolbox',            '10.8',             None        ),
]


BASE_REQUIRES=[
        'pyobjc-core=='+VERSION,
]

def version_key(version):
    return tuple(int(x) for x in version.split('.'))

def framework_requires():
    build_platform = platform.mac_ver()[0]
    result = []

    for name, introduced, removed in FRAMEWORKS_WRAPPERS:
        if introduced is not None and version_key(introduced) > version_key(build_platform):
            continue
        if removed is not None and version_key(removed) <= version_key(build_platform):
            continue

        result.append('pyobjc_framework-%s=='%(name,)+VERSION)

    return result


# Some PiPy stuff
LONG_DESCRIPTION="""
PyObjC is a bridge between Python and Objective-C.  It allows full
featured Cocoa applications to be written in pure Python.  It is also
easy to use other frameworks containing Objective-C class libraries
from Python and to mix in Objective-C, C and C++ source.

This package is a pseudo-package that will install all pyobjc related
packages (that is, pyobjc-core as well as wrapppers for frameworks on
OSX)
"""

from setuptools import setup, Extension, find_packages
import os


CLASSIFIERS = filter(None,
"""
Development Status :: 5 - Production/Stable
Environment :: Console
Environment :: MacOS X :: Cocoa
Intended Audience :: Developers
License :: OSI Approved :: MIT License
Natural Language :: English
Operating System :: MacOS :: MacOS X
Programming Language :: Python
Programming Language :: Python :: 2
Programming Language :: Python :: 2.7
Programming Language :: Python :: 3
Programming Language :: Python :: 3.4
Programming Language :: Python :: 3.5
Programming Language :: Objective C
Topic :: Software Development :: Libraries :: Python Modules
Topic :: Software Development :: User Interfaces
""".splitlines())


class oc_test (Command):
    description = "run test suite"
    user_options = []

    def initialize_options(self):
        pass

    def finalize_options(self):
        pass

    def run(self):
        print("  validating framework list...")
        all_names = set(nm.split('-')[-1] for nm in os.listdir('..') if nm.startswith('pyobjc-framework-'))
        configured_names = set(x[0] for x in FRAMEWORKS_WRAPPERS)
        ok = True
        if all_names - configured_names:
            print("Framework wrappers not mentioned in setup.py: %s"%(", ".join(all_names - configured_names)))
            ok = False
        if configured_names - all_names:
            print("Framework mentioned in setup.py not in filesystem: %s"%(", ".join(configured_names - all_names)))
            ok = False

        print("  validating framework Modules/ directories...")
        header_files = ("pyobjc-api.h", "pyobjc-compat.h")
        templates = {}
        for fn in header_files:
            with open(os.path.join('../pyobjc-core/Modules/objc', fn), 'rb') as fp:
                templates[fn] = fp.read()

        for nm in all_names:
            subdir = "../pyobjc-framework-" + nm + "/Modules"
            if not os.path.exists(subdir): continue

            for fn in header_files:
                if not os.path.exists(os.path.join(subdir, fn)):
                    print("Framework wrapper for %s does not contain %s"%(
                        nm, fn))
                    ok = False

                else:
                    with open(os.path.join(subdir, fn), 'rb') as fp:
                        data = fp.read()

                    if data != templates[fn]:
                        print("Framework wrapper for %s contains stale %s"%(
                            nm, fn))
                        ok = False


        print("  validating framework setup files...")
        with open('../pyobjc-core/Tools/pyobjc_setup.py', 'rb') as fp:
            pyobjc_setup = fp.read()

        for nm in all_names:
            subdir = "../pyobjc-framework-" + nm
            if not os.path.exists(os.path.join(subdir, "MANIFEST.in")):
                print("Framework wrapper for %s does not contain MANIFEST.in"%(
                    nm))
                ok = False

            if not os.path.exists(os.path.join(subdir, "setup.py")):
                print("Framework wrapper for %s does not contain setup.py"%(
                    nm))
                ok = False

            if not os.path.exists(os.path.join(subdir, "pyobjc_setup.py")):
                print("Framework wrapper for %s does not contain pyobjc_setup.py"%(
                    nm))
                ok = False

            else:
                with open(os.path.join(subdir, "pyobjc_setup.py"), 'rb') as fp:
                    data = fp.read()
                if data != pyobjc_setup:
                    print("Framework wrapper for %s contains stale pyobjc_setup.py"%(
                        nm))
                    ok = False

        print("  validating sdists...")
        devnull = open('/dev/null', 'a')
        for nm in ('pyobjc-core',) + tuple(nm for nm in os.listdir('..') if nm.startswith('pyobjc-framework-')):
            print("    %s"%(nm,))
            subdir = os.path.join('..', nm)
            if os.path.exists(os.path.join(subdir, 'dist')):
                shutil.rmtree(os.path.join(subdir, 'dist'))
                p = subprocess.check_call(
                    [ sys.executable, 'setup.py', 'sdist' ],
                    cwd=subdir,
                    stdout=devnull, stderr=devnull
                    )
                files = glob.glob(
                    os.path.join(subdir, 'dist', '*.tar.gz'))

                if not files:
                    print("No sdist in %s"%(nm,))
                    ok = False

                elif len(files) > 1:
                    print("Too many sdist in %s"%(nm,))
                    ok = False

                else:
                    t = tarfile.open(files[0], 'r:gz')
                    for fn in t.getnames():
                        if fn.startswith('/'):
                            print("Absolute path in sdist for %s"%(nm,))
                            ok = False

                        for p in (
                            '__pycache__', '.pyc', '.pyo', '.so',
                            '.dSYM', '.eggs', '.app', '/build/', '/dist/'):

                            if p in fn:
                                print("Unwanted pattern %r in sdist for %s: %s"%(
                                    p, nm, fn))
                                ok = False

        if not ok:
           raise DistutilsError("setup.py is not consistent with reality")

dist = setup(
    name = "pyobjc",
    version = VERSION,
    description = "Python<->ObjC Interoperability Module",
    long_description = LONG_DESCRIPTION,
    author = "Ronald Oussoren",
    author_email = "pyobjc-dev@lists.sourceforge.net",
    url = "http://pyobjc.sourceforge.net/",
    platforms = [ 'MacOS X' ],
    packages = [],
    install_requires = BASE_REQUIRES + framework_requires(),
    setup_requires = [],
    extra_path = "PyObjC",
    classifiers = CLASSIFIERS,
    license = 'MIT License',
    zip_safe = True,
    # workaround for setuptools 0.6b4 bug
    dependency_links = [],
    keywords=['Objective-C', 'bridge', 'Cocoa'],
    cmdclass={
        'test': oc_test
    },
)<|MERGE_RESOLUTION|>--- conflicted
+++ resolved
@@ -12,12 +12,7 @@
 import tarfile
 import sys
 
-
-<<<<<<< HEAD
 VERSION="3.3a0"
-=======
-VERSION="3.2.2b1"
->>>>>>> 22c164af
 
 # Table with all framework wrappers and the OSX releases where they are
 # first supported, and where support was removed. The introduced column
