#!/usr/bin/env python

try:
    import setuptools

except ImportError:
    import distribute_setup
    distribute_setup.use_setuptools()

    import setuptools

import os

<<<<<<< HEAD
VERSION="3.1"
=======
VERSION="3.0.5"
>>>>>>> a001b368

# Note 1: the requires list is split into a number
# of lists because not all framework wrappers can
# be used on all OSX releases.
#
# Note 2: this package will not work correctly when
# packaged into an egg file because of this.

REQUIRES=[
        'py2app>=0.10',
        'pyobjc-core=='+VERSION,
        'pyobjc-framework-AddressBook=='+VERSION,
        'pyobjc-framework-AppleScriptKit=='+VERSION,
        'pyobjc-framework-Automator=='+VERSION,
        'pyobjc-framework-CFNetwork=='+VERSION,
        'pyobjc-framework-Cocoa=='+VERSION,
        'pyobjc-framework-CoreData=='+VERSION,
        'pyobjc-framework-CoreText=='+VERSION,
        'pyobjc-framework-DiskArbitration=='+VERSION,
        'pyobjc-framework-ExceptionHandling=='+VERSION,
        'pyobjc-framework-InstallerPlugins=='+VERSION,
        'pyobjc-framework-LatentSemanticMapping=='+VERSION,
        'pyobjc-framework-LaunchServices=='+VERSION,
        'pyobjc-framework-Message=='+VERSION,
        'pyobjc-framework-PreferencePanes=='+VERSION,
        'pyobjc-framework-Quartz=='+VERSION,
        'pyobjc-framework-ScreenSaver=='+VERSION,
        'pyobjc-framework-SearchKit=='+VERSION,
        'pyobjc-framework-SyncServices=='+VERSION,
        'pyobjc-framework-SystemConfiguration=='+VERSION,
        'pyobjc-framework-WebKit=='+VERSION,
        'pyobjc-framework-XgridFoundation=='+VERSION,
]

REQUIRES_10_5=[
        'pyobjc-framework-FSEvents=='+VERSION,
        'pyobjc-framework-CalendarStore=='+VERSION,
        'pyobjc-framework-Collaboration=='+VERSION,
        'pyobjc-framework-DictionaryServices=='+VERSION,
        'pyobjc-framework-InputMethodKit=='+VERSION,
        'pyobjc-framework-InstantMessage=='+VERSION,
        'pyobjc-framework-InterfaceBuilderKit=='+VERSION,
        'pyobjc-framework-PubSub=='+VERSION,
        'pyobjc-framework-QTKit=='+VERSION,
        'pyobjc-framework-ScriptingBridge=='+VERSION,
]

REQUIRES_10_6=[
        'pyobjc-framework-AppleScriptObjC=='+VERSION,
        'pyobjc-framework-CoreLocation=='+VERSION,
        'pyobjc-framework-ServerNotification=='+VERSION,
        'pyobjc-framework-ServiceManagement=='+VERSION,
        'pyobjc-framework-CoreWLAN=='+VERSION,
]

DEL_REQUIRES_10_7=[
        'pyobjc-framework-InterfaceBuilderKit=',
]
REQUIRES_10_7=[
#        'pyobjc-framework-AVFoundation='+VERSION,
        'pyobjc-framework-StoreKit=='+VERSION,
]

REQUIRES_10_8=[
        'pyobjc-framework-Accounts=='+VERSION,
#        'pyobjc-framework-AudioVideoBridging=='+VERSION,
        'pyobjc-framework-EventKit=='+VERSION,
#        'pyobjc-framework-GLKit=='+VERSION,
#        'pyobjc-framework-GameKit=='+VERSION,
#        'pyobjc-framework-MediaToolbox=='+VERSION,
#        'pyobjc-framework-SceneKit=='+VERSION,
        'pyobjc-framework-Social=='+VERSION,
#        'pyobjc-framework-VideoToolbox=='+VERSION,
]
DEL_REQUIRES_10_8=[
        'pyobjc-framework-XgridFoundation=',
        'pyobjc-framework-InterfaceBuilderKit=',
]

<<<<<<< HEAD
REQUIRES_10_9=[
        'pyobjc-framework-AVKit=='+VERSION,
        'pyobjc-framework-CoreBluetooth=='+VERSION,
        'pyobjc-framework-MapKit=='+VERSION,
        'pyobjc-framework-MediaAccessibility=='+VERSION,
        'pyobjc-framework-MediaLibrary=='+VERSION,
        #'pyobjc-framework-SpriteKit=='+VERSION,
        'pyobjc-framework-GameController=='+VERSION,
]
DEL_REQUIRES_10_9=[
        'pyobjc-framework-Message=',
        'pyobjc-framework-ServerNotification=',
]

REQUIRES_10_10=[
        'pyobjc-framework-CloudKit=='+VERSION,
        'pyobjc-framework-CryptoTokenKit=='+VERSION,
        'pyobjc-framework-FinderSync=='+VERSION,
        'pyobjc-framework-MultipeerConnectivity=='+VERSION,
]
DEL_REQUIRES_10_10=[
=======
REQUIRES_10_9=[]
DEL_REQUIRES_10_9=[
        'pyobjc-framework-ServerNotification=',
        'pyobjc-framework-Message=',
>>>>>>> a001b368
]

import platform
rel = tuple(map(int, platform.mac_ver()[0].split('.')[:2]))
if rel >= (10, 5):
    REQUIRES.extend(REQUIRES_10_5)
if rel >= (10, 6):
    REQUIRES.extend(REQUIRES_10_6)
if rel >= (10, 7):
    REQUIRES.extend(REQUIRES_10_7)
    for name in DEL_REQUIRES_10_7:
        for line in REQUIRES:
            if line.startswith(name):
                REQUIRES.remove(line)
                continue
if rel >= (10, 8):
    REQUIRES.extend(REQUIRES_10_8)
    for name in DEL_REQUIRES_10_8:
        for line in REQUIRES:
            if line.startswith(name):
                REQUIRES.remove(line)
                continue
if rel >= (10, 9):
    REQUIRES.extend(REQUIRES_10_9)
    for name in DEL_REQUIRES_10_9:
        for line in REQUIRES:
            if line.startswith(name):
                REQUIRES.remove(line)
                continue
if rel >= (10, 10):
    REQUIRES.extend(REQUIRES_10_10)
    for name in DEL_REQUIRES_10_10:
        for line in REQUIRES:
            if line.startswith(name):
                REQUIRES.remove(line)
                continue

if rel >= (10, 9):
    REQUIRES.extend(REQUIRES_10_9)
    for name in DEL_REQUIRES_10_9:
        for line in REQUIRES:
            if line.startswith(name):
                REQUIRES.remove(line)
                continue

# Some PiPy stuff
LONG_DESCRIPTION="""
PyObjC is a bridge between Python and Objective-C.  It allows full
featured Cocoa applications to be written in pure Python.  It is also
easy to use other frameworks containing Objective-C class libraries
from Python and to mix in Objective-C, C and C++ source.

This package is a pseudo-package that will install all pyobjc related
packages (that is, pyobjc-core as well as wrapppers for frameworks on
OSX)
"""

from setuptools import setup, Extension, find_packages
import os


CLASSIFIERS = filter(None,
"""
Development Status :: 5 - Production/Stable
Environment :: Console
Environment :: MacOS X :: Cocoa
Intended Audience :: Developers
License :: OSI Approved :: MIT License
Natural Language :: English
Operating System :: MacOS :: MacOS X
Programming Language :: Python
Programming Language :: Python :: 2
Programming Language :: Python :: 2.6
Programming Language :: Python :: 2.7
Programming Language :: Python :: 3
Programming Language :: Python :: 3.1
Programming Language :: Python :: 3.2
Programming Language :: Python :: 3.3
Programming Language :: Objective C
Topic :: Software Development :: Libraries :: Python Modules
Topic :: Software Development :: User Interfaces
""".splitlines())

dist = setup(
    name = "pyobjc",
    version = VERSION,
    description = "Python<->ObjC Interoperability Module",
    long_description = LONG_DESCRIPTION,
    author = "Ronald Oussoren",
    author_email = "pyobjc-dev@lists.sourceforge.net",
    url = "http://pyobjc.sourceforge.net/",
    platforms = [ 'MacOS X' ],
    packages = [],
    install_requires = REQUIRES,
    setup_requires = [],
    extra_path = "PyObjC",
    classifiers = CLASSIFIERS,
    license = 'MIT License',
    zip_safe = True,
    # workaround for setuptools 0.6b4 bug
    dependency_links = [],
    keywords=['Objective-C', 'bridge', 'Cocoa'],
)<|MERGE_RESOLUTION|>--- conflicted
+++ resolved
@@ -11,11 +11,7 @@
 
 import os
 
-<<<<<<< HEAD
 VERSION="3.1"
-=======
-VERSION="3.0.5"
->>>>>>> a001b368
 
 # Note 1: the requires list is split into a number
 # of lists because not all framework wrappers can
@@ -95,7 +91,6 @@
         'pyobjc-framework-InterfaceBuilderKit=',
 ]
 
-<<<<<<< HEAD
 REQUIRES_10_9=[
         'pyobjc-framework-AVKit=='+VERSION,
         'pyobjc-framework-CoreBluetooth=='+VERSION,
@@ -117,13 +112,8 @@
         'pyobjc-framework-MultipeerConnectivity=='+VERSION,
 ]
 DEL_REQUIRES_10_10=[
-=======
-REQUIRES_10_9=[]
-DEL_REQUIRES_10_9=[
-        'pyobjc-framework-ServerNotification=',
-        'pyobjc-framework-Message=',
->>>>>>> a001b368
-]
+]
+
 
 import platform
 rel = tuple(map(int, platform.mac_ver()[0].split('.')[:2]))
@@ -160,13 +150,6 @@
                 REQUIRES.remove(line)
                 continue
 
-if rel >= (10, 9):
-    REQUIRES.extend(REQUIRES_10_9)
-    for name in DEL_REQUIRES_10_9:
-        for line in REQUIRES:
-            if line.startswith(name):
-                REQUIRES.remove(line)
-                continue
 
 # Some PiPy stuff
 LONG_DESCRIPTION="""
