#!/usr/bin/env python

try:
    import setuptools

except ImportError:
    import distribute_setup
    distribute_setup.use_setuptools()

    import setuptools

import os

<<<<<<< HEAD
VERSION="3.1"
=======
VERSION="3.0.2"
>>>>>>> fca1e118

# Note 1: the requires list is split into a number
# of lists because not all framework wrappers can
# be used on all OSX releases.
#
# Note 2: this package will not work correctly when
# packaged into an egg file because of this.

REQUIRES=[
        'py2app>=0.8',
        'pyobjc-core=='+VERSION,
        'pyobjc-framework-AddressBook=='+VERSION,
        'pyobjc-framework-AppleScriptKit=='+VERSION,
        'pyobjc-framework-Automator=='+VERSION,
        'pyobjc-framework-CFNetwork=='+VERSION,
        'pyobjc-framework-Cocoa=='+VERSION,
        'pyobjc-framework-CoreData=='+VERSION,
        'pyobjc-framework-CoreText=='+VERSION,
        'pyobjc-framework-DiskArbitration=='+VERSION,
        'pyobjc-framework-ExceptionHandling=='+VERSION,
        'pyobjc-framework-InstallerPlugins=='+VERSION,
        'pyobjc-framework-LatentSemanticMapping=='+VERSION,
        'pyobjc-framework-LaunchServices=='+VERSION,
        'pyobjc-framework-Message=='+VERSION,
        'pyobjc-framework-PreferencePanes=='+VERSION,
        'pyobjc-framework-Quartz=='+VERSION,
        'pyobjc-framework-ScreenSaver=='+VERSION,
        'pyobjc-framework-SearchKit=='+VERSION,
        'pyobjc-framework-SyncServices=='+VERSION,
        'pyobjc-framework-SystemConfiguration=='+VERSION,
        'pyobjc-framework-WebKit=='+VERSION,
        'pyobjc-framework-XgridFoundation=='+VERSION,
]

REQUIRES_10_5=[
        'pyobjc-framework-FSEvents=='+VERSION,
        'pyobjc-framework-CalendarStore=='+VERSION,
        'pyobjc-framework-Collaboration=='+VERSION,
        'pyobjc-framework-DictionaryServices=='+VERSION,
        'pyobjc-framework-InputMethodKit=='+VERSION,
        'pyobjc-framework-InstantMessage=='+VERSION,
        'pyobjc-framework-InterfaceBuilderKit=='+VERSION,
        'pyobjc-framework-PubSub=='+VERSION,
        'pyobjc-framework-QTKit=='+VERSION,
        'pyobjc-framework-ScriptingBridge=='+VERSION,
]

REQUIRES_10_6=[
        'pyobjc-framework-AppleScriptObjC=='+VERSION,
        'pyobjc-framework-CoreLocation=='+VERSION,
        'pyobjc-framework-ServerNotification=='+VERSION,
        'pyobjc-framework-ServiceManagement=='+VERSION,
        'pyobjc-framework-CoreWLAN=='+VERSION,
]

DEL_REQUIRES_10_7=[
        'pyobjc-framework-InterfaceBuilderKit=',
]
REQUIRES_10_7=[
#        'pyobjc-framework-AVFoundation='+VERSION,
        'pyobjc-framework-StoreKit=='+VERSION,
]

REQUIRES_10_8=[
        'pyobjc-framework-Accounts=='+VERSION,
#        'pyobjc-framework-AudioVideoBridging=='+VERSION,
        'pyobjc-framework-EventKit=='+VERSION,
#        'pyobjc-framework-GLKit=='+VERSION,
        'pyobjc-framework-GameKit=='+VERSION,
#        'pyobjc-framework-MediaToolbox=='+VERSION,
#        'pyobjc-framework-SceneKit=='+VERSION,
        'pyobjc-framework-Social=='+VERSION,
#        'pyobjc-framework-VideoToolbox=='+VERSION,
]
DEL_REQUIRES_10_8=[
        'pyobjc-framework-XgridFoundation=',
        'pyobjc-framework-InterfaceBuilderKit=',
]

import platform
rel = tuple(map(int, platform.mac_ver()[0].split('.')[:2]))
if rel >= (10, 5):
    REQUIRES.extend(REQUIRES_10_5)
if rel >= (10, 6):
    REQUIRES.extend(REQUIRES_10_6)
if rel >= (10, 7):
    REQUIRES.extend(REQUIRES_10_7)
    for name in DEL_REQUIRES_10_7:
        for line in REQUIRES:
            if line.startswith(name):
                REQUIRES.remove(line)
                continue
if rel >= (10, 8):
    REQUIRES.extend(REQUIRES_10_8)
    for name in DEL_REQUIRES_10_8:
        for line in REQUIRES:
            if line.startswith(name):
                REQUIRES.remove(line)
                continue

# Some PiPy stuff
LONG_DESCRIPTION="""
PyObjC is a bridge between Python and Objective-C.  It allows full
featured Cocoa applications to be written in pure Python.  It is also
easy to use other frameworks containing Objective-C class libraries
from Python and to mix in Objective-C, C and C++ source.

This package is a pseudo-package that will install all pyobjc related
packages (that is, pyobjc-core as well as wrapppers for frameworks on
OSX)
"""

from setuptools import setup, Extension, find_packages
import os


CLASSIFIERS = filter(None,
"""
Development Status :: 5 - Production/Stable
Environment :: Console
Environment :: MacOS X :: Cocoa
Intended Audience :: Developers
License :: OSI Approved :: MIT License
Natural Language :: English
Operating System :: MacOS :: MacOS X
Programming Language :: Python
Programming Language :: Python :: 2
Programming Language :: Python :: 2.6
Programming Language :: Python :: 2.7
Programming Language :: Python :: 3
Programming Language :: Python :: 3.1
Programming Language :: Python :: 3.2
Programming Language :: Python :: 3.3
Programming Language :: Objective C
Topic :: Software Development :: Libraries :: Python Modules
Topic :: Software Development :: User Interfaces
""".splitlines())

dist = setup(
    name = "pyobjc",
    version = VERSION,
    description = "Python<->ObjC Interoperability Module",
    long_description = LONG_DESCRIPTION,
    author = "Ronald Oussoren",
    author_email = "pyobjc-dev@lists.sourceforge.net",
    url = "http://pyobjc.sourceforge.net/",
    platforms = [ 'MacOS X' ],
    packages = [],
    install_requires = REQUIRES,
    setup_requires = [],
    extra_path = "PyObjC",
    classifiers = CLASSIFIERS,
    license = 'MIT License',
    zip_safe = True,
    # workaround for setuptools 0.6b4 bug
    dependency_links = [],
    keywords=['Objective-C', 'bridge', 'Cocoa'],
)<|MERGE_RESOLUTION|>--- conflicted
+++ resolved
@@ -11,11 +11,7 @@
 
 import os
 
-<<<<<<< HEAD
 VERSION="3.1"
-=======
-VERSION="3.0.2"
->>>>>>> fca1e118
 
 # Note 1: the requires list is split into a number
 # of lists because not all framework wrappers can
@@ -25,7 +21,7 @@
 # packaged into an egg file because of this.
 
 REQUIRES=[
-        'py2app>=0.8',
+        'py2app>=0.9',
         'pyobjc-core=='+VERSION,
         'pyobjc-framework-AddressBook=='+VERSION,
         'pyobjc-framework-AppleScriptKit=='+VERSION,
