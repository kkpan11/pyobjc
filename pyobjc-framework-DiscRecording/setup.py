"""
Wrappers for the "DiscRecording" framework on macOS.

These wrappers don't include documentation, please check Apple's documention
for information on how to use this framework and PyObjC's documentation
for general tips and tricks regarding the translation between Python
and (Objective-)C frameworks
"""

#
# Distutils doesn't undestand '.mm' as an extension
#
import distutils.unixccompiler
import os

from pyobjc_setup import Extension, setup

<<<<<<< HEAD
VERSION = "7.2"
=======
VERSION = "7.3"
>>>>>>> 63597c6b


distutils.unixccompiler.UnixCCompiler.src_extensions.append(".mm")

setup(
    name="pyobjc-framework-DiscRecording",
    description="Wrappers for the framework DiscRecording on macOS",
    packages=["DiscRecording"],
    ext_modules=[
        Extension(
            "DiscRecording._DiscRecording",
            ["Modules/_DiscRecording.m"],
            extra_link_args=["-framework", "DiscRecording"],
            py_limited_api=True,
            depends=[
                os.path.join("Modules", fn)
                for fn in os.listdir("Modules")
                if fn.startswith("_DiscRecording")
            ],
        )
    ],
    version=VERSION,
    install_requires=["pyobjc-core>=" + VERSION, "pyobjc-framework-Cocoa>=" + VERSION],
    long_description=__doc__,
    options={"bdist_wheel": {"py_limited_api": "cp36"}},
)<|MERGE_RESOLUTION|>--- conflicted
+++ resolved
@@ -15,11 +15,7 @@
 
 from pyobjc_setup import Extension, setup
 
-<<<<<<< HEAD
-VERSION = "7.2"
-=======
 VERSION = "7.3"
->>>>>>> 63597c6b
 
 
 distutils.unixccompiler.UnixCCompiler.src_extensions.append(".mm")
